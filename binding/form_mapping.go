// Copyright 2014 Manu Martinez-Almeida. All rights reserved.
// Use of this source code is governed by a MIT style
// license that can be found in the LICENSE file.

package binding

import (
	"errors"
	"fmt"
	"mime/multipart"
	"reflect"
	"strconv"
	"strings"
	"time"

	"github.com/gin-gonic/gin/internal/bytesconv"
	"github.com/gin-gonic/gin/internal/json"
)

var (
	errUnknownType = errors.New("unknown type")

	// ErrConvertMapStringSlice can not convert to map[string][]string
	ErrConvertMapStringSlice = errors.New("can not convert to map slices of strings")

	// ErrConvertToMapString can not convert to map[string]string
	ErrConvertToMapString = errors.New("can not convert to map of strings")
)

func mapURI(ptr any, m map[string][]string) error {
	return mapFormByTag(ptr, m, "uri")
}

func mapForm(ptr any, form map[string][]string) error {
	return mapFormByTag(ptr, form, "form")
}

func MapFormWithTag(ptr any, form map[string][]string, tag string) error {
	return mapFormByTag(ptr, form, tag)
}

var emptyField = reflect.StructField{}

func mapFormByTag(ptr any, form map[string][]string, tag string) error {
	// Check if ptr is a map
	ptrVal := reflect.ValueOf(ptr)
	var pointed any
	if ptrVal.Kind() == reflect.Ptr {
		ptrVal = ptrVal.Elem()
		pointed = ptrVal.Interface()
	}
	if ptrVal.Kind() == reflect.Map &&
		ptrVal.Type().Key().Kind() == reflect.String {
		if pointed != nil {
			ptr = pointed
		}
		return setFormMap(ptr, form)
	}

	return mappingByPtr(ptr, formSource(form), tag)
}

// setter tries to set value on a walking by fields of a struct
type setter interface {
	TrySet(value reflect.Value, field reflect.StructField, key string, opt setOptions) (isSet bool, err error)
}

type formSource map[string][]string

var _ setter = formSource(nil)

// TrySet tries to set a value by request's form source (like map[string][]string)
func (form formSource) TrySet(value reflect.Value, field reflect.StructField, tagValue string, opt setOptions) (isSet bool, err error) {
	return setByForm(value, field, form, tagValue, opt)
}

func mappingByPtr(ptr any, setter setter, tag string) error {
	_, err := mapping(reflect.ValueOf(ptr), emptyField, setter, tag)
	return err
}

func mapping(value reflect.Value, field reflect.StructField, setter setter, tag string) (bool, error) {
	if field.Tag.Get(tag) == "-" { // just ignoring this field
		return false, nil
	}

	vKind := value.Kind()

	if vKind == reflect.Ptr {
		var isNew bool
		vPtr := value
		if value.IsNil() {
			isNew = true
			vPtr = reflect.New(value.Type().Elem())
		}
		isSet, err := mapping(vPtr.Elem(), field, setter, tag)
		if err != nil {
			return false, err
		}
		if isNew && isSet {
			value.Set(vPtr)
		}
		return isSet, nil
	}

	if vKind != reflect.Struct || !field.Anonymous {
		ok, err := tryToSetValue(value, field, setter, tag)
		if err != nil {
			return false, err
		}
		if ok {
			return true, nil
		}
	}

	if vKind == reflect.Struct {
		tValue := value.Type()

		var isSet bool
		for i := 0; i < value.NumField(); i++ {
			sf := tValue.Field(i)
			if sf.PkgPath != "" && !sf.Anonymous { // unexported
				continue
			}
			ok, err := mapping(value.Field(i), sf, setter, tag)
			if err != nil {
				return false, err
			}
			isSet = isSet || ok
		}
		return isSet, nil
	}
	return false, nil
}

type setOptions struct {
	isDefaultExists bool
	defaultValue    string
}

func tryToSetValue(value reflect.Value, field reflect.StructField, setter setter, tag string) (bool, error) {
	var tagValue string
	var setOpt setOptions

	tagValue = field.Tag.Get(tag)
	tagValue, opts := head(tagValue, ",")

	if tagValue == "" { // default value is FieldName
		tagValue = field.Name
	}
	if tagValue == "" { // when field is "emptyField" variable
		return false, nil
	}

	var opt string
	for len(opts) > 0 {
		opt, opts = head(opts, ",")

		if k, v := head(opt, "="); k == "default" {
			setOpt.isDefaultExists = true
			setOpt.defaultValue = v

			// convert semicolon-separated default values to csv-separated values for processing in setByForm
			if field.Type.Kind() == reflect.Slice || field.Type.Kind() == reflect.Array {
				cfTag := field.Tag.Get("collection_format")
				if cfTag == "" || cfTag == "multi" || cfTag == "csv" {
					setOpt.defaultValue = strings.ReplaceAll(v, ";", ",")
				}
			}
		}
	}

	return setter.TrySet(value, field, tagValue, setOpt)
}

// BindUnmarshaler is the interface used to wrap the UnmarshalParam method.
type BindUnmarshaler interface {
	// UnmarshalParam decodes and assigns a value from an form or query param.
	UnmarshalParam(param string) error
}

// trySetCustom tries to set a custom type value
// If the value implements the BindUnmarshaler interface, it will be used to set the value, we will return `true`
// to skip the default value setting.
func trySetCustom(val string, value reflect.Value) (isSet bool, err error) {
	switch v := value.Addr().Interface().(type) {
	case BindUnmarshaler:
		return true, v.UnmarshalParam(val)
	}
	return false, nil
}

<<<<<<< HEAD
// trySetArrayOfCustom  works as trySetCustom but for an array of custom values
// If the value implements the BindUnmarshaler interface, it will be used to set the values,
// we will return `true` to skip the default value setting.
func trySetArrayOfCustom(vals []string, arrayValue reflect.Value) (isSet bool, err error) {
	switch arrayValue.Index(0).Addr().Interface().(type) {
	case BindUnmarshaler:
		for i, s := range vals {
			{
				err := arrayValue.Index(i).Addr().Interface().(BindUnmarshaler).UnmarshalParam(s)
				if err != nil {
					return true, err
				}
			}
		}
		return true, nil
	default:
		return false, nil
	}
=======
func trySplit(vs []string, field reflect.StructField) (newVs []string, err error) {
	cfTag := field.Tag.Get("collection_format")
	if cfTag == "" || cfTag == "multi" {
		return vs, nil
	}

	var sep string
	switch cfTag {
	case "csv":
		sep = ","
	case "ssv":
		sep = " "
	case "tsv":
		sep = "\t"
	case "pipes":
		sep = "|"
	default:
		return vs, fmt.Errorf("%s is not supported in the collection_format. (csv, ssv, pipes)", cfTag)
	}

	totalLength := 0
	for _, v := range vs {
		totalLength += strings.Count(v, sep) + 1
	}
	newVs = make([]string, 0, totalLength)
	for _, v := range vs {
		newVs = append(newVs, strings.Split(v, sep)...)
	}

	return newVs, nil
>>>>>>> f05f966a
}

func setByForm(value reflect.Value, field reflect.StructField, form map[string][]string, tagValue string, opt setOptions) (isSet bool, err error) {
	vs, ok := form[tagValue]
	if !ok && !opt.isDefaultExists {
		return false, nil
	}

	switch value.Kind() {
	case reflect.Slice:
		if !ok {
			vs = []string{opt.defaultValue}

			// pre-process the default value for multi if present
			cfTag := field.Tag.Get("collection_format")
			if cfTag == "" || cfTag == "multi" {
				vs = strings.Split(opt.defaultValue, ",")
			}
		}

		if ok, err = trySetCustom(vs[0], value); ok {
			return ok, err
		}

		if vs, err = trySplit(vs, field); err != nil {
			return false, err
		}

		return true, setSlice(vs, value, field)
	case reflect.Array:
		if !ok {
			vs = []string{opt.defaultValue}

			// pre-process the default value for multi if present
			cfTag := field.Tag.Get("collection_format")
			if cfTag == "" || cfTag == "multi" {
				vs = strings.Split(opt.defaultValue, ",")
			}
		}

		if ok, err = trySetCustom(vs[0], value); ok {
			return ok, err
		}

		if vs, err = trySplit(vs, field); err != nil {
			return false, err
		}

		if len(vs) != value.Len() {
			return false, fmt.Errorf("%q is not valid value for %s", vs, value.Type().String())
		}

		return true, setArray(vs, value, field)
	default:
		var val string
		if !ok {
			val = opt.defaultValue
		}

		if len(vs) > 0 {
			val = vs[0]
			if val == "" {
				val = opt.defaultValue
			}
		}
		if ok, err := trySetCustom(val, value); ok {
			return ok, err
		}
		return true, setWithProperType(val, value, field)
	}
}

func setWithProperType(val string, value reflect.Value, field reflect.StructField) error {
	switch value.Kind() {
	case reflect.Int:
		return setIntField(val, 0, value)
	case reflect.Int8:
		return setIntField(val, 8, value)
	case reflect.Int16:
		return setIntField(val, 16, value)
	case reflect.Int32:
		return setIntField(val, 32, value)
	case reflect.Int64:
		switch value.Interface().(type) {
		case time.Duration:
			return setTimeDuration(val, value)
		}
		return setIntField(val, 64, value)
	case reflect.Uint:
		return setUintField(val, 0, value)
	case reflect.Uint8:
		return setUintField(val, 8, value)
	case reflect.Uint16:
		return setUintField(val, 16, value)
	case reflect.Uint32:
		return setUintField(val, 32, value)
	case reflect.Uint64:
		return setUintField(val, 64, value)
	case reflect.Bool:
		return setBoolField(val, value)
	case reflect.Float32:
		return setFloatField(val, 32, value)
	case reflect.Float64:
		return setFloatField(val, 64, value)
	case reflect.String:
		value.SetString(val)
	case reflect.Struct:
		switch value.Interface().(type) {
		case time.Time:
			return setTimeField(val, field, value)
		case multipart.FileHeader:
			return nil
		}
		return json.Unmarshal(bytesconv.StringToBytes(val), value.Addr().Interface())
	case reflect.Map:
		return json.Unmarshal(bytesconv.StringToBytes(val), value.Addr().Interface())
	case reflect.Ptr:
		if !value.Elem().IsValid() {
			value.Set(reflect.New(value.Type().Elem()))
		}
		return setWithProperType(val, value.Elem(), field)
	default:
		return errUnknownType
	}
	return nil
}

func setIntField(val string, bitSize int, field reflect.Value) error {
	if val == "" {
		val = "0"
	}
	intVal, err := strconv.ParseInt(val, 10, bitSize)
	if err == nil {
		field.SetInt(intVal)
	}
	return err
}

func setUintField(val string, bitSize int, field reflect.Value) error {
	if val == "" {
		val = "0"
	}
	uintVal, err := strconv.ParseUint(val, 10, bitSize)
	if err == nil {
		field.SetUint(uintVal)
	}
	return err
}

func setBoolField(val string, field reflect.Value) error {
	if val == "" {
		val = "false"
	}
	boolVal, err := strconv.ParseBool(val)
	if err == nil {
		field.SetBool(boolVal)
	}
	return err
}

func setFloatField(val string, bitSize int, field reflect.Value) error {
	if val == "" {
		val = "0.0"
	}
	floatVal, err := strconv.ParseFloat(val, bitSize)
	if err == nil {
		field.SetFloat(floatVal)
	}
	return err
}

func setTimeField(val string, structField reflect.StructField, value reflect.Value) error {
	timeFormat := structField.Tag.Get("time_format")
	if timeFormat == "" {
		timeFormat = time.RFC3339
	}

	switch tf := strings.ToLower(timeFormat); tf {
	case "unix", "unixnano":
		tv, err := strconv.ParseInt(val, 10, 64)
		if err != nil {
			return err
		}

		d := time.Duration(1)
		if tf == "unixnano" {
			d = time.Second
		}

		t := time.Unix(tv/int64(d), tv%int64(d))
		value.Set(reflect.ValueOf(t))
		return nil
	}

	if val == "" {
		value.Set(reflect.ValueOf(time.Time{}))
		return nil
	}

	l := time.Local
	if isUTC, _ := strconv.ParseBool(structField.Tag.Get("time_utc")); isUTC {
		l = time.UTC
	}

	if locTag := structField.Tag.Get("time_location"); locTag != "" {
		loc, err := time.LoadLocation(locTag)
		if err != nil {
			return err
		}
		l = loc
	}

	t, err := time.ParseInLocation(timeFormat, val, l)
	if err != nil {
		return err
	}

	value.Set(reflect.ValueOf(t))
	return nil
}

func setArray(vals []string, value reflect.Value, field reflect.StructField) error {
	ok, err := trySetArrayOfCustom(vals, value)
	if ok {
		return err
	}

	for i, s := range vals {
		err := setWithProperType(s, value.Index(i), field)
		if err != nil {
			return err
		}
	}
	return nil
}

func setSlice(vals []string, value reflect.Value, field reflect.StructField) error {
	slice := reflect.MakeSlice(value.Type(), len(vals), len(vals))
	err := setArray(vals, slice, field)
	if err != nil {
		return err
	}
	value.Set(slice)
	return nil
}

func setTimeDuration(val string, value reflect.Value) error {
	d, err := time.ParseDuration(val)
	if err != nil {
		return err
	}
	value.Set(reflect.ValueOf(d))
	return nil
}

func head(str, sep string) (head string, tail string) {
	head, tail, _ = strings.Cut(str, sep)
	return head, tail
}

func setFormMap(ptr any, form map[string][]string) error {
	el := reflect.TypeOf(ptr).Elem()

	if el.Kind() == reflect.Slice {
		ptrMap, ok := ptr.(map[string][]string)
		if !ok {
			return ErrConvertMapStringSlice
		}
		for k, v := range form {
			ptrMap[k] = v
		}

		return nil
	}

	ptrMap, ok := ptr.(map[string]string)
	if !ok {
		return ErrConvertToMapString
	}
	for k, v := range form {
		ptrMap[k] = v[len(v)-1] // pick last
	}

	return nil
}<|MERGE_RESOLUTION|>--- conflicted
+++ resolved
@@ -190,8 +190,7 @@
 	return false, nil
 }
 
-<<<<<<< HEAD
-// trySetArrayOfCustom  works as trySetCustom but for an array of custom values
+// trySetArrayOfCustom works as trySetCustom but for an array of custom values
 // If the value implements the BindUnmarshaler interface, it will be used to set the values,
 // we will return `true` to skip the default value setting.
 func trySetArrayOfCustom(vals []string, arrayValue reflect.Value) (isSet bool, err error) {
@@ -209,7 +208,8 @@
 	default:
 		return false, nil
 	}
-=======
+}
+
 func trySplit(vs []string, field reflect.StructField) (newVs []string, err error) {
 	cfTag := field.Tag.Get("collection_format")
 	if cfTag == "" || cfTag == "multi" {
@@ -240,7 +240,6 @@
 	}
 
 	return newVs, nil
->>>>>>> f05f966a
 }
 
 func setByForm(value reflect.Value, field reflect.StructField, form map[string][]string, tagValue string, opt setOptions) (isSet bool, err error) {
