// Copyright 2014 Manu Martinez-Almeida.  All rights reserved.
// Use of this source code is governed by a MIT style
// license that can be found in the LICENSE file.

package binding

import "net/http"

const (
	MIMEJSON              = "application/json"
	MIMEHTML              = "text/html"
	MIMEXML               = "application/xml"
	MIMEXML2              = "text/xml"
	MIMEPlain             = "text/plain"
	MIMEPOSTForm          = "application/x-www-form-urlencoded"
	MIMEMultipartPOSTForm = "multipart/form-data"
	MIMEPROTOBUF          = "application/x-protobuf"
)

type Binding interface {
	Name() string
	Bind(*http.Request, interface{}) error
}

type StructValidator interface {
	// ValidateStruct can receive any kind of type and it should never panic, even if the configuration is not right.
	// If the received type is not a struct, any validation should be skipped and nil must be returned.
	// If the received type is a struct or pointer to a struct, the validation should be performed.
	// If the struct is not valid or the validation itself fails, a descriptive error should be returned.
	// Otherwise nil must be returned.
	ValidateStruct(interface{}) error
}

var Validator StructValidator = &defaultValidator{}

var (
<<<<<<< HEAD
	JSON          = jsonBinding{}
	XML           = xmlBinding{}
	Form          = formBinding{}
	FormPost      = formPostBinding{}
	FormMultipart = formMultipartBinding{}
=======
	JSON     = jsonBinding{}
	XML      = xmlBinding{}
	Form     = formBinding{}
	ProtoBuf = protobufBinding{}
>>>>>>> 04917e83
)

func Default(method, contentType string) Binding {
	if method == "GET" {
		return Form
	} else {
		switch contentType {
		case MIMEJSON:
			return JSON
		case MIMEXML, MIMEXML2:
			return XML
		case MIMEPROTOBUF:
			return ProtoBuf
		default: //case MIMEPOSTForm, MIMEMultipartPOSTForm:
			return Form
		}
	}
}

func validate(obj interface{}) error {
	if Validator == nil {
		return nil
	}
	return Validator.ValidateStruct(obj)
}<|MERGE_RESOLUTION|>--- conflicted
+++ resolved
@@ -34,18 +34,12 @@
 var Validator StructValidator = &defaultValidator{}
 
 var (
-<<<<<<< HEAD
 	JSON          = jsonBinding{}
 	XML           = xmlBinding{}
 	Form          = formBinding{}
 	FormPost      = formPostBinding{}
 	FormMultipart = formMultipartBinding{}
-=======
-	JSON     = jsonBinding{}
-	XML      = xmlBinding{}
-	Form     = formBinding{}
-	ProtoBuf = protobufBinding{}
->>>>>>> 04917e83
+	ProtoBuf      = protobufBinding{}
 )
 
 func Default(method, contentType string) Binding {
