--- conflicted
+++ resolved
@@ -1,21 +1,9 @@
 language: go
 sudo: false
-<<<<<<< HEAD
-go:
-  - 1.8.x
-  - 1.9.x
-  - 1.10.x
-  - 1.11.x
-  - 1.12.x
-  - master
-=======
->>>>>>> 483f828b
 
 matrix:
   fast_finish: true
   include:
-  - go: 1.6.x
-  - go: 1.7.x
   - go: 1.8.x
   - go: 1.9.x
   - go: 1.10.x
