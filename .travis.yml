language: go

matrix:
  fast_finish: true
  include:
  - go: 1.12.x
    env: GO111MODULE=on
  - go: 1.13.x
  - go: 1.13.x
<<<<<<< HEAD
    env: 
=======
    env:
>>>>>>> 1bdf86b7
      - TESTTAGS=nomsgpack
  - go: 1.14.x
  - go: 1.14.x
    env:
      - TESTTAGS=nomsgpack
  - go: 1.15.x
  - go: 1.15.x
    env:
      - TESTTAGS=nomsgpack
  - go: master

git:
  depth: 10

before_install:
  - if [[ "${GO111MODULE}" = "on" ]]; then mkdir "${HOME}/go"; export GOPATH="${HOME}/go"; fi

install:
  - if [[ "${GO111MODULE}" = "on" ]]; then go mod download; fi
  - if [[ "${GO111MODULE}" = "on" ]]; then export PATH="${GOPATH}/bin:${GOROOT}/bin:${PATH}"; fi
  - if [[ "${GO111MODULE}" = "on" ]]; then make tools; fi

go_import_path: github.com/gin-gonic/gin

script:
  - make vet
  - make fmt-check
  - make misspell-check
  - make test

after_success:
  - bash <(curl -s https://codecov.io/bash)

notifications:
  webhooks:
    urls:
      - https://webhooks.gitter.im/e/7f95bf605c4d356372f4
    on_success: change  # options: [always|never|change] default: always
    on_failure: always  # options: [always|never|change] default: always
    on_start: false     # default: false<|MERGE_RESOLUTION|>--- conflicted
+++ resolved
@@ -7,11 +7,7 @@
     env: GO111MODULE=on
   - go: 1.13.x
   - go: 1.13.x
-<<<<<<< HEAD
-    env: 
-=======
     env:
->>>>>>> 1bdf86b7
       - TESTTAGS=nomsgpack
   - go: 1.14.x
   - go: 1.14.x
