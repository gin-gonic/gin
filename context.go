--- conflicted
+++ resolved
@@ -120,24 +120,18 @@
 	cp.Writer = &cp.writermem
 	cp.index = abortIndex
 	cp.handlers = nil
+  cp.fullPath = c.fullPath
 
 	cKeys := c.Keys
 	cp.Keys = make(map[string]any, len(cKeys))
 	for k, v := range cKeys {
 		cp.Keys[k] = v
 	}
-<<<<<<< HEAD
-	paramCopy := make([]Param, len(cp.Params))
-	copy(paramCopy, cp.Params)
-	cp.Params = paramCopy
-	cp.fullPath = c.fullPath
-=======
 
 	cParams := c.Params
 	cp.Params = make([]Param, len(cParams))
 	copy(cp.Params, cParams)
 
->>>>>>> f75144a3
 	return &cp
 }
 
