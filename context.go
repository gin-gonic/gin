// Copyright 2014 Manu Martinez-Almeida. All rights reserved.
// Use of this source code is governed by a MIT style
// license that can be found in the LICENSE file.

package gin

import (
	"errors"
	"io"
	"io/ioutil"
	"log"
	"math"
	"mime/multipart"
	"net"
	"net/http"
	"net/url"
	"os"
	"strings"
	"sync"
	"time"

	"github.com/gin-contrib/sse"
	"github.com/gin-gonic/gin/binding"
	"github.com/gin-gonic/gin/render"
)

// Content-Type MIME of the most common data formats.
const (
	MIMEJSON              = binding.MIMEJSON
	MIMEHTML              = binding.MIMEHTML
	MIMEXML               = binding.MIMEXML
	MIMEXML2              = binding.MIMEXML2
	MIMEPlain             = binding.MIMEPlain
	MIMEPOSTForm          = binding.MIMEPOSTForm
	MIMEMultipartPOSTForm = binding.MIMEMultipartPOSTForm
	MIMEYAML              = binding.MIMEYAML
	MIMETOML              = binding.MIMETOML
)

// BodyBytesKey indicates a default body bytes key.
const BodyBytesKey = "_gin-gonic/gin/bodybyteskey"

// ContextKey is the key that a Context returns itself for.
const ContextKey = "_gin-gonic/gin/contextkey"

// abortIndex represents a typical value used in abort functions.
const abortIndex int8 = math.MaxInt8 >> 1

// Context is the most important part of gin. It allows us to pass variables between middleware,
// manage the flow, validate the JSON of a request and render a JSON response for example.
type Context struct {
	writermem responseWriter
	Request   *http.Request
	Writer    ResponseWriter

	Params   Params
	handlers HandlersChain
	index    int8
	fullPath string

	engine       *Engine
	params       *Params
	skippedNodes *[]skippedNode

	// This mutex protects Keys map.
	mu sync.RWMutex

	// Keys is a key/value pair exclusively for the context of each request.
	Keys map[string]any

	// Errors is a list of errors attached to all the handlers/middlewares who used this context.
	Errors errorMsgs

	// Accepted defines a list of manually accepted formats for content negotiation.
	Accepted []string

	// queryCache caches the query result from c.Request.URL.Query().
	queryCache url.Values

	// formCache caches c.Request.PostForm, which contains the parsed form data from POST, PATCH,
	// or PUT body parameters.
	formCache url.Values

	// SameSite allows a server to define a cookie attribute making it impossible for
	// the browser to send this cookie along with cross-site requests.
	sameSite http.SameSite
}

/************************************/
/********** CONTEXT CREATION ********/
/************************************/

func (c *Context) reset() {
	c.Writer = &c.writermem
	c.Params = c.Params[:0]
	c.handlers = nil
	c.index = -1

	c.fullPath = ""
	c.Keys = nil
	c.Errors = c.Errors[:0]
	c.Accepted = nil
	c.queryCache = nil
	c.formCache = nil
	c.sameSite = 0
	*c.params = (*c.params)[:0]
	*c.skippedNodes = (*c.skippedNodes)[:0]
}

// Copy returns a copy of the current context that can be safely used outside the request's scope.
// This has to be used when the context has to be passed to a goroutine.
func (c *Context) Copy() *Context {
	cp := Context{
		writermem: c.writermem,
		Request:   c.Request,
		Params:    c.Params,
		engine:    c.engine,
	}
	cp.writermem.ResponseWriter = nil
	cp.Writer = &cp.writermem
	cp.index = abortIndex
	cp.handlers = nil
	cp.Keys = map[string]any{}
	for k, v := range c.Keys {
		cp.Keys[k] = v
	}
	paramCopy := make([]Param, len(cp.Params))
	copy(paramCopy, cp.Params)
	cp.Params = paramCopy
	return &cp
}

// HandlerName returns the main handler's name. For example if the handler is "handleGetUsers()",
// this function will return "main.handleGetUsers".
func (c *Context) HandlerName() string {
	return nameOfFunction(c.handlers.Last())
}

// HandlerNames returns a list of all registered handlers for this context in descending order,
// following the semantics of HandlerName()
func (c *Context) HandlerNames() []string {
	hn := make([]string, 0, len(c.handlers))
	for _, val := range c.handlers {
		hn = append(hn, nameOfFunction(val))
	}
	return hn
}

// Handler returns the main handler.
func (c *Context) Handler() HandlerFunc {
	return c.handlers.Last()
}

// FullPath returns a matched route full path. For not found routes
// returns an empty string.
//     router.GET("/user/:id", func(c *gin.Context) {
//         c.FullPath() == "/user/:id" // true
//     })
func (c *Context) FullPath() string {
	return c.fullPath
}

/************************************/
/*********** FLOW CONTROL ***********/
/************************************/

// Next should be used only inside middleware.
// It executes the pending handlers in the chain inside the calling handler.
// See example in GitHub.
func (c *Context) Next() {
	c.index++
	for c.index < int8(len(c.handlers)) {
		c.handlers[c.index](c)
		c.index++
	}
}

// IsAborted returns true if the current context was aborted.
func (c *Context) IsAborted() bool {
	return c.index >= abortIndex
}

// Abort prevents pending handlers from being called. Note that this will not stop the current handler.
// Let's say you have an authorization middleware that validates that the current request is authorized.
// If the authorization fails (ex: the password does not match), call Abort to ensure the remaining handlers
// for this request are not called.
func (c *Context) Abort() {
	c.index = abortIndex
}

// AbortWithStatus calls `Abort()` and writes the headers with the specified status code.
// For example, a failed attempt to authenticate a request could use: context.AbortWithStatus(401).
func (c *Context) AbortWithStatus(code int) {
	c.Status(code)
	c.Writer.WriteHeaderNow()
	c.Abort()
}

// AbortWithStatusJSON calls `Abort()` and then `JSON` internally.
// This method stops the chain, writes the status code and return a JSON body.
// It also sets the Content-Type as "application/json".
func (c *Context) AbortWithStatusJSON(code int, jsonObj any) {
	c.Abort()
	c.JSON(code, jsonObj)
}

// AbortWithError calls `AbortWithStatus()` and `Error()` internally.
// This method stops the chain, writes the status code and pushes the specified error to `c.Errors`.
// See Context.Error() for more details.
func (c *Context) AbortWithError(code int, err error) *Error {
	c.AbortWithStatus(code)
	return c.Error(err)
}

/************************************/
/********* ERROR MANAGEMENT *********/
/************************************/

// Error attaches an error to the current context. The error is pushed to a list of errors.
// It's a good idea to call Error for each error that occurred during the resolution of a request.
// A middleware can be used to collect all the errors and push them to a database together,
// print a log, or append it in the HTTP response.
// Error will panic if err is nil.
func (c *Context) Error(err error) *Error {
	if err == nil {
		panic("err is nil")
	}

	var parsedError *Error
	ok := errors.As(err, &parsedError)
	if !ok {
		parsedError = &Error{
			Err:  err,
			Type: ErrorTypePrivate,
		}
	}

	c.Errors = append(c.Errors, parsedError)
	return parsedError
}

/************************************/
/******** METADATA MANAGEMENT********/
/************************************/

// Set is used to store a new key/value pair exclusively for this context.
// It also lazy initializes  c.Keys if it was not used previously.
func (c *Context) Set(key string, value any) {
	c.mu.Lock()
	if c.Keys == nil {
		c.Keys = make(map[string]any)
	}

	c.Keys[key] = value
	c.mu.Unlock()
}

// Get returns the value for the given key, ie: (value, true).
// If the value does not exist it returns (nil, false)
func (c *Context) Get(key string) (value any, exists bool) {
	c.mu.RLock()
	value, exists = c.Keys[key]
	c.mu.RUnlock()
	return
}

// MustGet returns the value for the given key if it exists, otherwise it panics.
func (c *Context) MustGet(key string) any {
	if value, exists := c.Get(key); exists {
		return value
	}
	panic("Key \"" + key + "\" does not exist")
}

// GetString returns the value associated with the key as a string.
func (c *Context) GetString(key string) (s string) {
	if val, ok := c.Get(key); ok && val != nil {
		s, _ = val.(string)
	}
	return
}

// GetBool returns the value associated with the key as a boolean.
func (c *Context) GetBool(key string) (b bool) {
	if val, ok := c.Get(key); ok && val != nil {
		b, _ = val.(bool)
	}
	return
}

// GetInt returns the value associated with the key as an integer.
func (c *Context) GetInt(key string) (i int) {
	if val, ok := c.Get(key); ok && val != nil {
		i, _ = val.(int)
	}
	return
}

// GetInt64 returns the value associated with the key as an integer.
func (c *Context) GetInt64(key string) (i64 int64) {
	if val, ok := c.Get(key); ok && val != nil {
		i64, _ = val.(int64)
	}
	return
}

// GetUint returns the value associated with the key as an unsigned integer.
func (c *Context) GetUint(key string) (ui uint) {
	if val, ok := c.Get(key); ok && val != nil {
		ui, _ = val.(uint)
	}
	return
}

// GetUint64 returns the value associated with the key as an unsigned integer.
func (c *Context) GetUint64(key string) (ui64 uint64) {
	if val, ok := c.Get(key); ok && val != nil {
		ui64, _ = val.(uint64)
	}
	return
}

// GetFloat64 returns the value associated with the key as a float64.
func (c *Context) GetFloat64(key string) (f64 float64) {
	if val, ok := c.Get(key); ok && val != nil {
		f64, _ = val.(float64)
	}
	return
}

// GetTime returns the value associated with the key as time.
func (c *Context) GetTime(key string) (t time.Time) {
	if val, ok := c.Get(key); ok && val != nil {
		t, _ = val.(time.Time)
	}
	return
}

// GetDuration returns the value associated with the key as a duration.
func (c *Context) GetDuration(key string) (d time.Duration) {
	if val, ok := c.Get(key); ok && val != nil {
		d, _ = val.(time.Duration)
	}
	return
}

// GetStringSlice returns the value associated with the key as a slice of strings.
func (c *Context) GetStringSlice(key string) (ss []string) {
	if val, ok := c.Get(key); ok && val != nil {
		ss, _ = val.([]string)
	}
	return
}

// GetStringMap returns the value associated with the key as a map of interfaces.
func (c *Context) GetStringMap(key string) (sm map[string]any) {
	if val, ok := c.Get(key); ok && val != nil {
		sm, _ = val.(map[string]any)
	}
	return
}

// GetStringMapString returns the value associated with the key as a map of strings.
func (c *Context) GetStringMapString(key string) (sms map[string]string) {
	if val, ok := c.Get(key); ok && val != nil {
		sms, _ = val.(map[string]string)
	}
	return
}

// GetStringMapStringSlice returns the value associated with the key as a map to a slice of strings.
func (c *Context) GetStringMapStringSlice(key string) (smss map[string][]string) {
	if val, ok := c.Get(key); ok && val != nil {
		smss, _ = val.(map[string][]string)
	}
	return
}

/************************************/
/************ INPUT DATA ************/
/************************************/

// Param returns the value of the URL param.
// It is a shortcut for c.Params.ByName(key)
//     router.GET("/user/:id", func(c *gin.Context) {
//         // a GET request to /user/john
//         id := c.Param("id") // id == "john"
//     })
func (c *Context) Param(key string) string {
	return c.Params.ByName(key)
}

// AddParam adds param to context and
// replaces path param key with given value for e2e testing purposes
// Example Route: "/user/:id"
// AddParam("id", 1)
// Result: "/user/1"
func (c *Context) AddParam(key, value string) {
	c.Params = append(c.Params, Param{Key: key, Value: value})
}

// Query returns the keyed url query value if it exists,
// otherwise it returns an empty string `("")`.
// It is shortcut for `c.Request.URL.Query().Get(key)`
//     GET /path?id=1234&name=Manu&value=
// 	   c.Query("id") == "1234"
// 	   c.Query("name") == "Manu"
// 	   c.Query("value") == ""
// 	   c.Query("wtf") == ""
func (c *Context) Query(key string) (value string) {
	value, _ = c.GetQuery(key)
	return
}

// DefaultQuery returns the keyed url query value if it exists,
// otherwise it returns the specified defaultValue string.
// See: Query() and GetQuery() for further information.
//     GET /?name=Manu&lastname=
//     c.DefaultQuery("name", "unknown") == "Manu"
//     c.DefaultQuery("id", "none") == "none"
//     c.DefaultQuery("lastname", "none") == ""
func (c *Context) DefaultQuery(key, defaultValue string) string {
	if value, ok := c.GetQuery(key); ok {
		return value
	}
	return defaultValue
}

// GetQuery is like Query(), it returns the keyed url query value
// if it exists `(value, true)` (even when the value is an empty string),
// otherwise it returns `("", false)`.
// It is shortcut for `c.Request.URL.Query().Get(key)`
//     GET /?name=Manu&lastname=
//     ("Manu", true) == c.GetQuery("name")
//     ("", false) == c.GetQuery("id")
//     ("", true) == c.GetQuery("lastname")
func (c *Context) GetQuery(key string) (string, bool) {
	if values, ok := c.GetQueryArray(key); ok {
		return values[0], ok
	}
	return "", false
}

// QueryArray returns a slice of strings for a given query key.
// The length of the slice depends on the number of params with the given key.
func (c *Context) QueryArray(key string) (values []string) {
	values, _ = c.GetQueryArray(key)
	return
}

func (c *Context) initQueryCache() {
	if c.queryCache == nil {
		if c.Request != nil {
			c.queryCache = c.Request.URL.Query()
		} else {
			c.queryCache = url.Values{}
		}
	}
}

// GetQueryArray returns a slice of strings for a given query key, plus
// a boolean value whether at least one value exists for the given key.
func (c *Context) GetQueryArray(key string) (values []string, ok bool) {
	c.initQueryCache()
	values, ok = c.queryCache[key]
	return
}

// QueryMap returns a map for a given query key.
func (c *Context) QueryMap(key string) (dicts map[string]string) {
	dicts, _ = c.GetQueryMap(key)
	return
}

// GetQueryMap returns a map for a given query key, plus a boolean value
// whether at least one value exists for the given key.
func (c *Context) GetQueryMap(key string) (map[string]string, bool) {
	c.initQueryCache()
	return c.get(c.queryCache, key)
}

// PostForm returns the specified key from a POST urlencoded form or multipart form
// when it exists, otherwise it returns an empty string `("")`.
func (c *Context) PostForm(key string) (value string) {
	value, _ = c.GetPostForm(key)
	return
}

// DefaultPostForm returns the specified key from a POST urlencoded form or multipart form
// when it exists, otherwise it returns the specified defaultValue string.
// See: PostForm() and GetPostForm() for further information.
func (c *Context) DefaultPostForm(key, defaultValue string) string {
	if value, ok := c.GetPostForm(key); ok {
		return value
	}
	return defaultValue
}

// GetPostForm is like PostForm(key). It returns the specified key from a POST urlencoded
// form or multipart form when it exists `(value, true)` (even when the value is an empty string),
// otherwise it returns ("", false).
// For example, during a PATCH request to update the user's email:
//     email=mail@example.com  -->  ("mail@example.com", true) := GetPostForm("email") // set email to "mail@example.com"
// 	   email=                  -->  ("", true) := GetPostForm("email") // set email to ""
//                             -->  ("", false) := GetPostForm("email") // do nothing with email
func (c *Context) GetPostForm(key string) (string, bool) {
	if values, ok := c.GetPostFormArray(key); ok {
		return values[0], ok
	}
	return "", false
}

// PostFormArray returns a slice of strings for a given form key.
// The length of the slice depends on the number of params with the given key.
func (c *Context) PostFormArray(key string) (values []string) {
	values, _ = c.GetPostFormArray(key)
	return
}

func (c *Context) initFormCache() {
	if c.formCache == nil {
		c.formCache = make(url.Values)
		req := c.Request
		if err := req.ParseMultipartForm(c.engine.MaxMultipartMemory); err != nil {
			if !errors.Is(err, http.ErrNotMultipart) {
				debugPrint("error on parse multipart form array: %v", err)
			}
		}
		c.formCache = req.PostForm
	}
}

// GetPostFormArray returns a slice of strings for a given form key, plus
// a boolean value whether at least one value exists for the given key.
func (c *Context) GetPostFormArray(key string) (values []string, ok bool) {
	c.initFormCache()
	values, ok = c.formCache[key]
	return
}

// PostFormMap returns a map for a given form key.
func (c *Context) PostFormMap(key string) (dicts map[string]string) {
	dicts, _ = c.GetPostFormMap(key)
	return
}

// GetPostFormMap returns a map for a given form key, plus a boolean value
// whether at least one value exists for the given key.
func (c *Context) GetPostFormMap(key string) (map[string]string, bool) {
	c.initFormCache()
	return c.get(c.formCache, key)
}

// get is an internal method and returns a map which satisfy conditions.
func (c *Context) get(m map[string][]string, key string) (map[string]string, bool) {
	dicts := make(map[string]string)
	exist := false
	for k, v := range m {
		if i := strings.IndexByte(k, '['); i >= 1 && k[0:i] == key {
			if j := strings.IndexByte(k[i+1:], ']'); j >= 1 {
				exist = true
				dicts[k[i+1:][:j]] = v[0]
			}
		}
	}
	return dicts, exist
}

// FormFile returns the first file for the provided form key.
func (c *Context) FormFile(name string) (*multipart.FileHeader, error) {
	if c.Request.MultipartForm == nil {
		if err := c.Request.ParseMultipartForm(c.engine.MaxMultipartMemory); err != nil {
			return nil, err
		}
	}
	f, fh, err := c.Request.FormFile(name)
	if err != nil {
		return nil, err
	}
	f.Close()
	return fh, err
}

// MultipartForm is the parsed multipart form, including file uploads.
func (c *Context) MultipartForm() (*multipart.Form, error) {
	err := c.Request.ParseMultipartForm(c.engine.MaxMultipartMemory)
	return c.Request.MultipartForm, err
}

// SaveUploadedFile uploads the form file to specific dst.
func (c *Context) SaveUploadedFile(file *multipart.FileHeader, dst string) error {
	src, err := file.Open()
	if err != nil {
		return err
	}
	defer src.Close()

	out, err := os.Create(dst)
	if err != nil {
		return err
	}
	defer out.Close()

	_, err = io.Copy(out, src)
	return err
}

// Bind checks the Method and Content-Type to select a binding engine automatically,
// Depending on the "Content-Type" header different bindings are used, for example:
//     "application/json" --> JSON binding
//     "application/xml"  --> XML binding
// It parses the request's body as JSON if Content-Type == "application/json" using JSON or XML as a JSON input.
// It decodes the json payload into the struct specified as a pointer.
// It writes a 400 error and sets Content-Type header "text/plain" in the response if input is not valid.
func (c *Context) Bind(obj any) error {
	b := binding.Default(c.Request.Method, c.ContentType())
	return c.MustBindWith(obj, b)
}

// BindJSON is a shortcut for c.MustBindWith(obj, binding.JSON).
func (c *Context) BindJSON(obj any) error {
	return c.MustBindWith(obj, binding.JSON)
}

// BindXML is a shortcut for c.MustBindWith(obj, binding.BindXML).
func (c *Context) BindXML(obj any) error {
	return c.MustBindWith(obj, binding.XML)
}

// BindQuery is a shortcut for c.MustBindWith(obj, binding.Query).
func (c *Context) BindQuery(obj any) error {
	return c.MustBindWith(obj, binding.Query)
}

// BindYAML is a shortcut for c.MustBindWith(obj, binding.YAML).
func (c *Context) BindYAML(obj any) error {
	return c.MustBindWith(obj, binding.YAML)
}

// BindTOML is a shortcut for c.MustBindWith(obj, binding.TOML).
func (c *Context) BindTOML(obj interface{}) error {
	return c.MustBindWith(obj, binding.TOML)
}

// BindHeader is a shortcut for c.MustBindWith(obj, binding.Header).
func (c *Context) BindHeader(obj any) error {
	return c.MustBindWith(obj, binding.Header)
}

// BindUri binds the passed struct pointer using binding.Uri.
// It will abort the request with HTTP 400 if any error occurs.
func (c *Context) BindUri(obj any) error {
	if err := c.ShouldBindUri(obj); err != nil {
		c.AbortWithError(http.StatusBadRequest, err).SetType(ErrorTypeBind) // nolint: errcheck
		return err
	}
	return nil
}

// MustBindWith binds the passed struct pointer using the specified binding engine.
// It will abort the request with HTTP 400 if any error occurs.
// See the binding package.
func (c *Context) MustBindWith(obj any, b binding.Binding) error {
	if err := c.ShouldBindWith(obj, b); err != nil {
		c.AbortWithError(http.StatusBadRequest, err).SetType(ErrorTypeBind) // nolint: errcheck
		return err
	}
	return nil
}

// ShouldBind checks the Method and Content-Type to select a binding engine automatically,
// Depending on the "Content-Type" header different bindings are used, for example:
//     "application/json" --> JSON binding
//     "application/xml"  --> XML binding
// It parses the request's body as JSON if Content-Type == "application/json" using JSON or XML as a JSON input.
// It decodes the json payload into the struct specified as a pointer.
// Like c.Bind() but this method does not set the response status code to 400 or abort if input is not valid.
func (c *Context) ShouldBind(obj any) error {
	b := binding.Default(c.Request.Method, c.ContentType())
	return c.ShouldBindWith(obj, b)
}

// ShouldBindJSON is a shortcut for c.ShouldBindWith(obj, binding.JSON).
func (c *Context) ShouldBindJSON(obj any) error {
	return c.ShouldBindWith(obj, binding.JSON)
}

// ShouldBindXML is a shortcut for c.ShouldBindWith(obj, binding.XML).
func (c *Context) ShouldBindXML(obj any) error {
	return c.ShouldBindWith(obj, binding.XML)
}

// ShouldBindQuery is a shortcut for c.ShouldBindWith(obj, binding.Query).
func (c *Context) ShouldBindQuery(obj any) error {
	return c.ShouldBindWith(obj, binding.Query)
}

// ShouldBindYAML is a shortcut for c.ShouldBindWith(obj, binding.YAML).
func (c *Context) ShouldBindYAML(obj any) error {
	return c.ShouldBindWith(obj, binding.YAML)
}

// ShouldBindTOML is a shortcut for c.ShouldBindWith(obj, binding.TOML).
func (c *Context) ShouldBindTOML(obj interface{}) error {
	return c.ShouldBindWith(obj, binding.TOML)
}

// ShouldBindHeader is a shortcut for c.ShouldBindWith(obj, binding.Header).
func (c *Context) ShouldBindHeader(obj any) error {
	return c.ShouldBindWith(obj, binding.Header)
}

// ShouldBindUri binds the passed struct pointer using the specified binding engine.
func (c *Context) ShouldBindUri(obj any) error {
	m := make(map[string][]string)
	for _, v := range c.Params {
		m[v.Key] = []string{v.Value}
	}
	return binding.Uri.BindUri(m, obj)
}

// ShouldBindWith binds the passed struct pointer using the specified binding engine.
// See the binding package.
func (c *Context) ShouldBindWith(obj any, b binding.Binding) error {
	return b.Bind(c.Request, obj)
}

// ShouldBindBodyWith is similar with ShouldBindWith, but it stores the request
// body into the context, and reuse when it is called again.
//
// NOTE: This method reads the body before binding. So you should use
// ShouldBindWith for better performance if you need to call only once.
func (c *Context) ShouldBindBodyWith(obj any, bb binding.BindingBody) (err error) {
	var body []byte
	if cb, ok := c.Get(BodyBytesKey); ok {
		if cbb, ok := cb.([]byte); ok {
			body = cbb
		}
	}
	if body == nil {
		body, err = ioutil.ReadAll(c.Request.Body)
		if err != nil {
			return err
		}
		c.Set(BodyBytesKey, body)
	}
	return bb.BindBody(body, obj)
}

// ClientIP implements one best effort algorithm to return the real client IP.
// It calls c.RemoteIP() under the hood, to check if the remote IP is a trusted proxy or not.
// If it is it will then try to parse the headers defined in Engine.RemoteIPHeaders (defaulting to [X-Forwarded-For, X-Real-Ip]).
// If the headers are not syntactically valid OR the remote IP does not correspond to a trusted proxy,
// the remote IP (coming from Request.RemoteAddr) is returned.
func (c *Context) ClientIP() string {
	// Check if we're running on a trusted platform, continue running backwards if error
	if c.engine.TrustedPlatform != "" {
		// Developers can define their own header of Trusted Platform or use predefined constants
		if addr := c.requestHeader(c.engine.TrustedPlatform); addr != "" {
			return addr
		}
	}

	// Legacy "AppEngine" flag
	if c.engine.AppEngine {
		log.Println(`The AppEngine flag is going to be deprecated. Please check issues #2723 and #2739 and use 'TrustedPlatform: gin.PlatformGoogleAppEngine' instead.`)
		if addr := c.requestHeader("X-Appengine-Remote-Addr"); addr != "" {
			return addr
		}
	}

	// It also checks if the remoteIP is a trusted proxy or not.
	// In order to perform this validation, it will see if the IP is contained within at least one of the CIDR blocks
	// defined by Engine.SetTrustedProxies()
	remoteIP := net.ParseIP(c.RemoteIP())
	if remoteIP == nil {
		return ""
	}
	trusted := c.engine.isTrustedProxy(remoteIP)

	if trusted && c.engine.ForwardedByClientIP && c.engine.RemoteIPHeaders != nil {
		for _, headerName := range c.engine.RemoteIPHeaders {
			ip, valid := c.engine.validateHeader(c.requestHeader(headerName))
			if valid {
				return ip
			}
		}
	}
	return remoteIP.String()
}

// RemoteIP parses the IP from Request.RemoteAddr, normalizes and returns the IP (without the port).
func (c *Context) RemoteIP() string {
	ip, _, err := net.SplitHostPort(strings.TrimSpace(c.Request.RemoteAddr))
	if err != nil {
		return ""
	}
	return ip
}

// ContentType returns the Content-Type header of the request.
func (c *Context) ContentType() string {
	return filterFlags(c.requestHeader("Content-Type"))
}

// IsWebsocket returns true if the request headers indicate that a websocket
// handshake is being initiated by the client.
func (c *Context) IsWebsocket() bool {
	if strings.Contains(strings.ToLower(c.requestHeader("Connection")), "upgrade") &&
		strings.EqualFold(c.requestHeader("Upgrade"), "websocket") {
		return true
	}
	return false
}

func (c *Context) requestHeader(key string) string {
	return c.Request.Header.Get(key)
}

/************************************/
/******** RESPONSE RENDERING ********/
/************************************/

// bodyAllowedForStatus is a copy of http.bodyAllowedForStatus non-exported function.
func bodyAllowedForStatus(status int) bool {
	switch {
	case status >= 100 && status <= 199:
		return false
	case status == http.StatusNoContent:
		return false
	case status == http.StatusNotModified:
		return false
	}
	return true
}

// Status sets the HTTP response code.
func (c *Context) Status(code int) {
	c.Writer.WriteHeader(code)
}

// Header is an intelligent shortcut for c.Writer.Header().Set(key, value).
// It writes a header in the response.
// If value == "", this method removes the header `c.Writer.Header().Del(key)`
func (c *Context) Header(key, value string) {
	if value == "" {
		c.Writer.Header().Del(key)
		return
	}
	c.Writer.Header().Set(key, value)
}

// GetHeader returns value from request headers.
func (c *Context) GetHeader(key string) string {
	return c.requestHeader(key)
}

// GetRawData returns stream data.
func (c *Context) GetRawData() ([]byte, error) {
	return ioutil.ReadAll(c.Request.Body)
}

// SetSameSite with cookie
func (c *Context) SetSameSite(samesite http.SameSite) {
	c.sameSite = samesite
}

// SetCookie adds a Set-Cookie header to the ResponseWriter's headers.
// The provided cookie must have a valid Name. Invalid cookies may be
// silently dropped.
func (c *Context) SetCookie(name, value string, maxAge int, path, domain string, secure, httpOnly bool) {
	if path == "" {
		path = "/"
	}
	http.SetCookie(c.Writer, &http.Cookie{
		Name:     name,
		Value:    url.QueryEscape(value),
		MaxAge:   maxAge,
		Path:     path,
		Domain:   domain,
		SameSite: c.sameSite,
		Secure:   secure,
		HttpOnly: httpOnly,
	})
}

// Cookie returns the named cookie provided in the request or
// ErrNoCookie if not found. And return the named cookie is unescaped.
// If multiple cookies match the given name, only one cookie will
// be returned.
func (c *Context) Cookie(name string) (string, error) {
	cookie, err := c.Request.Cookie(name)
	if err != nil {
		return "", err
	}
	val, _ := url.QueryUnescape(cookie.Value)
	return val, nil
}

// Render writes the response headers and calls render.Render to render data.
func (c *Context) Render(code int, r render.Render) {
	c.Status(code)

	if !bodyAllowedForStatus(code) {
		r.WriteContentType(c.Writer)
		c.Writer.WriteHeaderNow()
		return
	}

	if err := r.Render(c.Writer); err != nil {
		panic(err)
	}
}

// HTML renders the HTTP template specified by its file name.
// It also updates the HTTP code and sets the Content-Type as "text/html".
// See http://golang.org/doc/articles/wiki/
func (c *Context) HTML(code int, name string, obj any) {
	instance := c.engine.HTMLRender.Instance(name, obj)
	c.Render(code, instance)
}

// IndentedJSON serializes the given struct as pretty JSON (indented + endlines) into the response body.
// It also sets the Content-Type as "application/json".
// WARNING: we recommend using this only for development purposes since printing pretty JSON is
// more CPU and bandwidth consuming. Use Context.JSON() instead.
func (c *Context) IndentedJSON(code int, obj any) {
	c.Render(code, render.IndentedJSON{Data: obj})
}

// SecureJSON serializes the given struct as Secure JSON into the response body.
// Default prepends "while(1)," to response body if the given struct is array values.
// It also sets the Content-Type as "application/json".
func (c *Context) SecureJSON(code int, obj any) {
	c.Render(code, render.SecureJSON{Prefix: c.engine.secureJSONPrefix, Data: obj})
}

// JSONP serializes the given struct as JSON into the response body.
// It adds padding to response body to request data from a server residing in a different domain than the client.
// It also sets the Content-Type as "application/javascript".
func (c *Context) JSONP(code int, obj any) {
	callback := c.DefaultQuery("callback", "")
	if callback == "" {
		c.Render(code, render.JSON{Data: obj})
		return
	}
	c.Render(code, render.JsonpJSON{Callback: callback, Data: obj})
}

// JSON serializes the given struct as JSON into the response body.
// It also sets the Content-Type as "application/json".
func (c *Context) JSON(code int, obj any) {
	c.Render(code, render.JSON{Data: obj})
}

// AsciiJSON serializes the given struct as JSON into the response body with unicode to ASCII string.
// It also sets the Content-Type as "application/json".
func (c *Context) AsciiJSON(code int, obj any) {
	c.Render(code, render.AsciiJSON{Data: obj})
}

// PureJSON serializes the given struct as JSON into the response body.
// PureJSON, unlike JSON, does not replace special html characters with their unicode entities.
func (c *Context) PureJSON(code int, obj any) {
	c.Render(code, render.PureJSON{Data: obj})
}

// XML serializes the given struct as XML into the response body.
// It also sets the Content-Type as "application/xml".
func (c *Context) XML(code int, obj any) {
	c.Render(code, render.XML{Data: obj})
}

// YAML serializes the given struct as YAML into the response body.
func (c *Context) YAML(code int, obj any) {
	c.Render(code, render.YAML{Data: obj})
}

// TOML serializes the given struct as TOML into the response body.
func (c *Context) TOML(code int, obj interface{}) {
	c.Render(code, render.TOML{Data: obj})
}

// ProtoBuf serializes the given struct as ProtoBuf into the response body.
func (c *Context) ProtoBuf(code int, obj any) {
	c.Render(code, render.ProtoBuf{Data: obj})
}

// String writes the given string into the response body.
func (c *Context) String(code int, format string, values ...any) {
	c.Render(code, render.String{Format: format, Data: values})
}

<<<<<<< HEAD
// StringHTML renders the provided content by setting the Content-Type as "text/html".
func (c *Context) StringHTML(code int, content string, values ...interface{}) {
	c.Render(code, render.StringHTML{Format: content, Data: values})
}

// Redirect returns a HTTP redirect to the specific location.
=======
// Redirect returns an HTTP redirect to the specific location.
>>>>>>> b57163a0
func (c *Context) Redirect(code int, location string) {
	c.Render(-1, render.Redirect{
		Code:     code,
		Location: location,
		Request:  c.Request,
	})
}

// Data writes some data into the body stream and updates the HTTP code.
func (c *Context) Data(code int, contentType string, data []byte) {
	c.Render(code, render.Data{
		ContentType: contentType,
		Data:        data,
	})
}

// DataFromReader writes the specified reader into the body stream and updates the HTTP code.
func (c *Context) DataFromReader(code int, contentLength int64, contentType string, reader io.Reader, extraHeaders map[string]string) {
	c.Render(code, render.Reader{
		Headers:       extraHeaders,
		ContentType:   contentType,
		ContentLength: contentLength,
		Reader:        reader,
	})
}

// File writes the specified file into the body stream in an efficient way.
func (c *Context) File(filepath string) {
	http.ServeFile(c.Writer, c.Request, filepath)
}

// FileFromFS writes the specified file from http.FileSystem into the body stream in an efficient way.
func (c *Context) FileFromFS(filepath string, fs http.FileSystem) {
	defer func(old string) {
		c.Request.URL.Path = old
	}(c.Request.URL.Path)

	c.Request.URL.Path = filepath

	http.FileServer(fs).ServeHTTP(c.Writer, c.Request)
}

// FileAttachment writes the specified file into the body stream in an efficient way
// On the client side, the file will typically be downloaded with the given filename
func (c *Context) FileAttachment(filepath, filename string) {
	if isASCII(filename) {
		c.Writer.Header().Set("Content-Disposition", `attachment; filename="`+filename+`"`)
	} else {
		c.Writer.Header().Set("Content-Disposition", `attachment; filename*=UTF-8''`+url.QueryEscape(filename))
	}
	http.ServeFile(c.Writer, c.Request, filepath)
}

// SSEvent writes a Server-Sent Event into the body stream.
func (c *Context) SSEvent(name string, message any) {
	c.Render(-1, sse.Event{
		Event: name,
		Data:  message,
	})
}

// Stream sends a streaming response and returns a boolean
// indicates "Is client disconnected in middle of stream"
func (c *Context) Stream(step func(w io.Writer) bool) bool {
	w := c.Writer
	clientGone := w.CloseNotify()
	for {
		select {
		case <-clientGone:
			return true
		default:
			keepOpen := step(w)
			w.Flush()
			if !keepOpen {
				return false
			}
		}
	}
}

/************************************/
/******** CONTENT NEGOTIATION *******/
/************************************/

// Negotiate contains all negotiations data.
type Negotiate struct {
	Offered  []string
	HTMLName string
	HTMLData any
	JSONData any
	XMLData  any
	YAMLData any
	Data     any
	TOMLData any
}

// Negotiate calls different Render according to acceptable Accept format.
func (c *Context) Negotiate(code int, config Negotiate) {
	switch c.NegotiateFormat(config.Offered...) {
	case binding.MIMEJSON:
		data := chooseData(config.JSONData, config.Data)
		c.JSON(code, data)

	case binding.MIMEHTML:
		data := chooseData(config.HTMLData, config.Data)
		c.HTML(code, config.HTMLName, data)

	case binding.MIMEXML:
		data := chooseData(config.XMLData, config.Data)
		c.XML(code, data)

	case binding.MIMEYAML:
		data := chooseData(config.YAMLData, config.Data)
		c.YAML(code, data)

	case binding.MIMETOML:
		data := chooseData(config.TOMLData, config.Data)
		c.TOML(code, data)

	default:
		c.AbortWithError(http.StatusNotAcceptable, errors.New("the accepted formats are not offered by the server")) // nolint: errcheck
	}
}

// NegotiateFormat returns an acceptable Accept format.
func (c *Context) NegotiateFormat(offered ...string) string {
	assert1(len(offered) > 0, "you must provide at least one offer")

	if c.Accepted == nil {
		c.Accepted = parseAccept(c.requestHeader("Accept"))
	}
	if len(c.Accepted) == 0 {
		return offered[0]
	}
	for _, accepted := range c.Accepted {
		for _, offer := range offered {
			// According to RFC 2616 and RFC 2396, non-ASCII characters are not allowed in headers,
			// therefore we can just iterate over the string without casting it into []rune
			i := 0
			for ; i < len(accepted); i++ {
				if accepted[i] == '*' || offer[i] == '*' {
					return offer
				}
				if accepted[i] != offer[i] {
					break
				}
			}
			if i == len(accepted) {
				return offer
			}
		}
	}
	return ""
}

// SetAccepted sets Accept header data.
func (c *Context) SetAccepted(formats ...string) {
	c.Accepted = formats
}

/************************************/
/***** GOLANG.ORG/X/NET/CONTEXT *****/
/************************************/

// Deadline returns that there is no deadline (ok==false) when c.Request has no Context.
func (c *Context) Deadline() (deadline time.Time, ok bool) {
	if !c.engine.ContextWithFallback || c.Request == nil || c.Request.Context() == nil {
		return
	}
	return c.Request.Context().Deadline()
}

// Done returns nil (chan which will wait forever) when c.Request has no Context.
func (c *Context) Done() <-chan struct{} {
	if !c.engine.ContextWithFallback || c.Request == nil || c.Request.Context() == nil {
		return nil
	}
	return c.Request.Context().Done()
}

// Err returns nil when c.Request has no Context.
func (c *Context) Err() error {
	if !c.engine.ContextWithFallback || c.Request == nil || c.Request.Context() == nil {
		return nil
	}
	return c.Request.Context().Err()
}

// Value returns the value associated with this context for key, or nil
// if no value is associated with key. Successive calls to Value with
// the same key returns the same result.
func (c *Context) Value(key any) any {
	if key == 0 {
		return c.Request
	}
	if key == ContextKey {
		return c
	}
	if keyAsString, ok := key.(string); ok {
		if val, exists := c.Get(keyAsString); exists {
			return val
		}
	}
	if !c.engine.ContextWithFallback || c.Request == nil || c.Request.Context() == nil {
		return nil
	}
	return c.Request.Context().Value(key)
}<|MERGE_RESOLUTION|>--- conflicted
+++ resolved
@@ -991,16 +991,12 @@
 	c.Render(code, render.String{Format: format, Data: values})
 }
 
-<<<<<<< HEAD
 // StringHTML renders the provided content by setting the Content-Type as "text/html".
 func (c *Context) StringHTML(code int, content string, values ...interface{}) {
 	c.Render(code, render.StringHTML{Format: content, Data: values})
 }
 
-// Redirect returns a HTTP redirect to the specific location.
-=======
 // Redirect returns an HTTP redirect to the specific location.
->>>>>>> b57163a0
 func (c *Context) Redirect(code int, location string) {
 	c.Render(-1, render.Redirect{
 		Code:     code,
