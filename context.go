--- conflicted
+++ resolved
@@ -437,23 +437,12 @@
 // whether at least one value exists for the given key.
 func (c *Context) GetPostFormMap(key string) (map[string]string, bool) {
 	req := c.Request
-<<<<<<< HEAD
-	req.ParseMultipartForm(c.engine.MaxMultipartMemory)
-	return c.get(req.PostForm, key)
-=======
 	if err := req.ParseMultipartForm(c.engine.MaxMultipartMemory); err != nil {
 		if err != http.ErrNotMultipart {
 			debugPrint("error on parse multipart form map: %v", err)
 		}
 	}
-	dicts, exist := c.get(req.PostForm, key)
-
-	if !exist && req.MultipartForm != nil && req.MultipartForm.File != nil {
-		dicts, exist = c.get(req.MultipartForm.Value, key)
-	}
-
-	return dicts, exist
->>>>>>> 4867ff96
+	return c.get(req.PostForm, key)
 }
 
 // get is an internal method and returns a map which satisfy conditions.
@@ -964,24 +953,15 @@
 // Deadline returns the time when work done on behalf of this context
 // should be canceled. Deadline returns ok==false when no deadline is
 // set. Successive calls to Deadline return the same results.
-<<<<<<< HEAD
-func (c *Context) Deadline() (time.Time, bool) {
-	return c.Request.Context().Deadline()
-=======
 func (c *Context) Deadline() (deadline time.Time, ok bool) {
 	return
->>>>>>> 4867ff96
 }
 
 // Done returns a channel that's closed when work done on behalf of this
 // context should be canceled. Done may return nil if this context can
 // never be canceled. Successive calls to Done return the same value.
 func (c *Context) Done() <-chan struct{} {
-<<<<<<< HEAD
-	return c.Request.Context().Done()
-=======
 	return nil
->>>>>>> 4867ff96
 }
 
 // Err returns a non-nil error value after Done is closed,
@@ -991,11 +971,7 @@
 // Canceled if the context was canceled
 // or DeadlineExceeded if the context's deadline passed.
 func (c *Context) Err() error {
-<<<<<<< HEAD
-	return c.Request.Context().Err()
-=======
 	return nil
->>>>>>> 4867ff96
 }
 
 // Value returns the value associated with this context for key, or nil
