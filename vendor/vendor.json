{
	"comment": "v1.4.0",
	"ignore": "test",
	"package": [
		{
			"checksumSHA1": "CSPbwbyzqA6sfORicn4HFtIhF/c=",
			"path": "github.com/davecgh/go-spew/spew",
			"revision": "8991bc29aa16c548c550c7ff78260e27b9ab7c73",
			"revisionTime": "2018-02-21T22:46:20Z",
			"version": "v1.1",
			"versionExact": "v1.1.1"
		},
		{
			"checksumSHA1": "QeKwBtN2df+j+4stw3bQJ6yO4EY=",
			"path": "github.com/gin-contrib/sse",
			"revision": "5545eab6dad3bbbd6c5ae9186383c2a9d23c0dae",
			"revisionTime": "2019-03-01T06:25:29Z"
		},
		{
			"checksumSHA1": "Y2MOwzNZfl4NRNDbLCZa6sgx7O0=",
			"path": "github.com/golang/protobuf/proto",
			"revision": "c823c79ea1570fb5ff454033735a8e68575d1d0f",
			"revisionTime": "2019-02-05T22:20:52Z",
			"version": "v1.3",
			"versionExact": "v1.3.0"
		},
		{
			"checksumSHA1": "TB2vxux9xQbvsTHOVt4aRTuvSn4=",
			"path": "github.com/json-iterator/go",
			"revision": "0ff49de124c6f76f8494e194af75bde0f1a49a29",
			"revisionTime": "2019-03-06T14:29:09Z",
			"version": "v1.1",
			"versionExact": "v1.1.6"
		},
		{
<<<<<<< HEAD
			"checksumSHA1": "Ya+baVBU/RkXXUWD3LGFmGJiiIg=",
			"path": "github.com/mattn/go-isatty",
			"revision": "c2a7a6ca930a4cd0bc33a3f298eb71960732a3a7",
			"revisionTime": "2019-03-12T13:58:54Z",
			"version": "v0.0",
			"versionExact": "v0.0.7"
=======
			"checksumSHA1": "rrXDDvz+nQ2KRLQk6nxWaE5Zj1U=",
			"path": "github.com/mattn/go-isatty",
			"revision": "369ecd8cea9851e459abb67eb171853e3986591e",
			"revisionTime": "2019-02-25T17:38:24Z",
			"version": "v0.0",
			"versionExact": "v0.0.6"
>>>>>>> 094f9a91
		},
		{
			"checksumSHA1": "ZTcgWKWHsrX0RXYVXn5Xeb8Q0go=",
			"path": "github.com/modern-go/concurrent",
			"revision": "bacd9c7ef1dd9b15be4a9909b8ac7a4e313eec94",
			"revisionTime": "2018-03-06T01:26:44Z"
		},
		{
			"checksumSHA1": "qvH48wzTIV3QKSDqI0dLFtVjaDI=",
			"path": "github.com/modern-go/reflect2",
			"revision": "94122c33edd36123c84d5368cfb2b69df93a0ec8",
			"revisionTime": "2018-07-18T01:23:57Z"
		},
		{
			"checksumSHA1": "LuFv4/jlrmFNnDb/5SCSEPAM9vU=",
			"path": "github.com/pmezard/go-difflib/difflib",
			"revision": "5d4384ee4fb2527b0a1256a821ebfc92f91efefc",
			"revisionTime": "2018-12-26T10:54:42Z"
		},
		{
			"checksumSHA1": "cpNsoLqBprpKh+VZTBOZNVXzBEk=",
			"path": "github.com/stretchr/objx",
			"revision": "c61a9dfcced1815e7d40e214d00d1a8669a9f58c",
			"revisionTime": "2019-02-11T16:23:28Z"
		},
		{
			"checksumSHA1": "DBdcVxnvaINHhWyyGgih/Mel6gE=",
			"path": "github.com/stretchr/testify",
			"revision": "ffdc059bfe9ce6a4e144ba849dbedead332c6053",
			"revisionTime": "2018-12-05T02:12:43Z",
			"version": "v1.3",
			"versionExact": "v1.3.0"
		},
		{
			"checksumSHA1": "c6pbpF7eowwO59phRTpF8cQ80Z0=",
			"path": "github.com/stretchr/testify/assert",
			"revision": "f35b8ab0b5a2cef36673838d662e249dd9c94686",
			"revisionTime": "2018-05-06T18:05:49Z",
			"version": "v1.2",
			"versionExact": "v1.2.2"
		},
		{
<<<<<<< HEAD
			"checksumSHA1": "csplo594qomjp2IZj82y7mTueOw=",
			"path": "github.com/ugorji/go/codec",
			"revision": "2adff0894ba3bc2eeb9f9aea45fefd49802e1a13",
			"revisionTime": "2019-04-08T19:08:48Z",
			"version": "v1.1",
			"versionExact": "v1.1.4"
=======
			"checksumSHA1": "fg3TzS9/QK3wZbzei3Z6O8XPLHg=",
			"path": "github.com/stretchr/testify/http",
			"revision": "ffdc059bfe9ce6a4e144ba849dbedead332c6053",
			"revisionTime": "2018-12-05T02:12:43Z",
			"version": "v1.3",
			"versionExact": "v1.3.0"
		},
		{
			"checksumSHA1": "lsdl3fgOiM4Iuy7xjTQxiBtAwB0=",
			"path": "github.com/stretchr/testify/mock",
			"revision": "ffdc059bfe9ce6a4e144ba849dbedead332c6053",
			"revisionTime": "2018-12-05T02:12:43Z",
			"version": "v1.3",
			"versionExact": "v1.3.0"
		},
		{
			"checksumSHA1": "WIhpR3EKGueRSJsYOZ6PIsfL4SI=",
			"path": "github.com/ugorji/go/codec",
			"revision": "e444a5086c436778cf9281a7059a3d58b9e17935",
			"revisionTime": "2019-02-04T20:13:41Z"
>>>>>>> 094f9a91
		},
		{
			"checksumSHA1": "GtamqiJoL7PGHsN454AoffBFMa8=",
			"path": "golang.org/x/net/context",
			"revision": "f4e77d36d62c17c2336347bb2670ddbd02d092b7",
			"revisionTime": "2019-05-02T22:26:14Z"
		},
		{
			"checksumSHA1": "2gaep1KNRDNyDA3O+KgPTQsGWvs=",
			"path": "golang.org/x/sys/unix",
			"revision": "a43fa875dd822b81eb6d2ad538bc1f4caba169bd",
			"revisionTime": "2019-05-02T15:41:39Z"
		},
		{
			"checksumSHA1": "P/k5ZGf0lEBgpKgkwy++F7K1PSg=",
			"path": "gopkg.in/go-playground/validator.v8",
			"revision": "5f1438d3fca68893a817e4a66806cea46a9e4ebf",
			"revisionTime": "2017-07-30T05:02:35Z",
			"version": "v8.18.2",
			"versionExact": "v8.18.2"
		},
		{
			"checksumSHA1": "QqDq2x8XOU7IoOR98Cx1eiV5QY8=",
			"path": "gopkg.in/yaml.v2",
			"revision": "51d6538a90f86fe93ac480b35f37b2be17fef232",
			"revisionTime": "2018-11-15T11:05:04Z",
			"version": "v2.2",
			"versionExact": "v2.2.2"
		}
	],
	"rootPath": "github.com/gin-gonic/gin"
}<|MERGE_RESOLUTION|>--- conflicted
+++ resolved
@@ -33,21 +33,12 @@
 			"versionExact": "v1.1.6"
 		},
 		{
-<<<<<<< HEAD
 			"checksumSHA1": "Ya+baVBU/RkXXUWD3LGFmGJiiIg=",
 			"path": "github.com/mattn/go-isatty",
 			"revision": "c2a7a6ca930a4cd0bc33a3f298eb71960732a3a7",
 			"revisionTime": "2019-03-12T13:58:54Z",
 			"version": "v0.0",
 			"versionExact": "v0.0.7"
-=======
-			"checksumSHA1": "rrXDDvz+nQ2KRLQk6nxWaE5Zj1U=",
-			"path": "github.com/mattn/go-isatty",
-			"revision": "369ecd8cea9851e459abb67eb171853e3986591e",
-			"revisionTime": "2019-02-25T17:38:24Z",
-			"version": "v0.0",
-			"versionExact": "v0.0.6"
->>>>>>> 094f9a91
 		},
 		{
 			"checksumSHA1": "ZTcgWKWHsrX0RXYVXn5Xeb8Q0go=",
@@ -90,35 +81,12 @@
 			"versionExact": "v1.2.2"
 		},
 		{
-<<<<<<< HEAD
 			"checksumSHA1": "csplo594qomjp2IZj82y7mTueOw=",
 			"path": "github.com/ugorji/go/codec",
 			"revision": "2adff0894ba3bc2eeb9f9aea45fefd49802e1a13",
 			"revisionTime": "2019-04-08T19:08:48Z",
 			"version": "v1.1",
 			"versionExact": "v1.1.4"
-=======
-			"checksumSHA1": "fg3TzS9/QK3wZbzei3Z6O8XPLHg=",
-			"path": "github.com/stretchr/testify/http",
-			"revision": "ffdc059bfe9ce6a4e144ba849dbedead332c6053",
-			"revisionTime": "2018-12-05T02:12:43Z",
-			"version": "v1.3",
-			"versionExact": "v1.3.0"
-		},
-		{
-			"checksumSHA1": "lsdl3fgOiM4Iuy7xjTQxiBtAwB0=",
-			"path": "github.com/stretchr/testify/mock",
-			"revision": "ffdc059bfe9ce6a4e144ba849dbedead332c6053",
-			"revisionTime": "2018-12-05T02:12:43Z",
-			"version": "v1.3",
-			"versionExact": "v1.3.0"
-		},
-		{
-			"checksumSHA1": "WIhpR3EKGueRSJsYOZ6PIsfL4SI=",
-			"path": "github.com/ugorji/go/codec",
-			"revision": "e444a5086c436778cf9281a7059a3d58b9e17935",
-			"revisionTime": "2019-02-04T20:13:41Z"
->>>>>>> 094f9a91
 		},
 		{
 			"checksumSHA1": "GtamqiJoL7PGHsN454AoffBFMa8=",
