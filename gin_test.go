--- conflicted
+++ resolved
@@ -578,7 +578,6 @@
 	compareFunc(t, router.allNoMethod[2], middleware0)
 }
 
-<<<<<<< HEAD
 func TestAutoRedirectWithoutGlobalHandlers(t *testing.T) {
 	var middleware0 HandlerFunc = func(c *Context) {}
 	var middleware1 HandlerFunc = func(c *Context) {}
@@ -632,10 +631,7 @@
 	compareFunc(t, router.allAutoRedirect[2], middleware0)
 }
 
-func compareFunc(t *testing.T, a, b interface{}) {
-=======
 func compareFunc(t *testing.T, a, b any) {
->>>>>>> cf32d2dc
 	sf1 := reflect.ValueOf(a)
 	sf2 := reflect.ValueOf(b)
 	if sf1.Pointer() != sf2.Pointer() {
