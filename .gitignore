--- conflicted
+++ resolved
@@ -5,11 +5,7 @@
 test
 profile.out
 tmp.out
-<<<<<<< HEAD
-.idea
-=======
 
 # Develop tools
 .idea/
-.vscode/
->>>>>>> 8790d089
+.vscode/