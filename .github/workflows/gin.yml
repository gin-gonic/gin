--- conflicted
+++ resolved
@@ -31,13 +31,8 @@
     strategy:
       matrix:
         os: [ubuntu-latest, macos-latest]
-<<<<<<< HEAD
-        go: [1.16, 1.17, 1.18]
-        test-tags: ['', nomsgpack]
-=======
         go: ['1.18', '1.19', '1.20']
         test-tags: ['', '-tags nomsgpack', '-tags "sonic avx"', '-tags go_json']
->>>>>>> 757a638b
         include:
           - os: ubuntu-latest
             go-build: ~/.cache/go-build
