--- conflicted
+++ resolved
@@ -18,11 +18,7 @@
       - name: Setup go
         uses: actions/setup-go@v5
         with:
-<<<<<<< HEAD
-          go-version: '^1.19'
-=======
-          go-version: "^1.18"
->>>>>>> 86ff4a64
+          go-version: "^1.19"
       - name: Checkout repository
         uses: actions/checkout@v4
       - name: Setup golangci-lint
@@ -35,13 +31,8 @@
     strategy:
       matrix:
         os: [ubuntu-latest, macos-latest]
-<<<<<<< HEAD
-        go: ['1.19', '1.20', '1.21']
-        test-tags: ['', '-tags nomsgpack', '-tags "sonic avx"', '-tags go_json']
-=======
-        go: ["1.18", "1.19", "1.20", "1.21"]
+        go: ["1.19", "1.20", "1.21"]
         test-tags: ["", "-tags nomsgpack", '-tags "sonic avx"', "-tags go_json"]
->>>>>>> 86ff4a64
         include:
           - os: ubuntu-latest
             go-build: ~/.cache/go-build
