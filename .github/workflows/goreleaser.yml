--- conflicted
+++ resolved
@@ -20,11 +20,7 @@
         name: Set up Go
         uses: actions/setup-go@v5
         with:
-<<<<<<< HEAD
-          go-version: 1.21
-=======
           go-version: "^1"
->>>>>>> 86ff4a64
       -
         name: Run GoReleaser
         uses: goreleaser/goreleaser-action@v5
