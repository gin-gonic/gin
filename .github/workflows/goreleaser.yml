--- conflicted
+++ resolved
@@ -16,23 +16,14 @@
         uses: actions/checkout@v4
         with:
           fetch-depth: 0
-<<<<<<< HEAD
-      - name: Set up Go
-        uses: actions/setup-go@v4
-        with:
-          go-version: "^1"
-      - name: Run GoReleaser
-        uses: goreleaser/goreleaser-action@v4
-=======
       -
         name: Set up Go
         uses: actions/setup-go@v5
         with:
-          go-version: 1.20
+          go-version: "^1"
       -
         name: Run GoReleaser
         uses: goreleaser/goreleaser-action@v5
->>>>>>> 53fbf4db
         with:
           # either 'goreleaser' (default) or 'goreleaser-pro'
           distribution: goreleaser
