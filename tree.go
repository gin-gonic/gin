--- conflicted
+++ resolved
@@ -396,17 +396,12 @@
 func (n *node) getValue(path string, params *Params, unescape bool) (value nodeValue) {
 walk: // Outer loop for walking the tree
 	for {
-<<<<<<< HEAD
-		if len(path) > len(n.path) {
-			if strings.ToLower(path[:len(n.path)]) == strings.ToLower(n.path) {
-				//if path[:len(n.path)] == n.path {
-				path = path[len(n.path):]
-=======
+
 		prefix := n.path
 		if len(path) > len(prefix) {
-			if path[:len(prefix)] == prefix {
+      if strings.ToLower(path[:len(prefix)]) == strings.ToLower(prefix) {
 				path = path[len(prefix):]
->>>>>>> 1d5b9bad
+
 				// If this node does not have a wildcard (param or catchAll)
 				// child, we can just look up the next child node and continue
 				// to walk down the tree
@@ -510,14 +505,11 @@
 					panic("invalid node type")
 				}
 			}
-<<<<<<< HEAD
-		} else if strings.ToLower(path) == strings.ToLower(n.path) {
-			//} else if path == n.path {
-=======
-		}
-
-		if path == prefix {
->>>>>>> 1d5b9bad
+
+		}
+
+		if strings.ToLower(path) == strings.ToLower(prefix) {
+
 			// We should have reached the node containing the handle.
 			// Check if this node has a handle registered.
 			if value.handlers = n.handlers; value.handlers != nil {
