--- conflicted
+++ resolved
@@ -192,10 +192,8 @@
 						continue walk
 					} else {
 						// Wildcard conflict
-						var pathSeg string
-						if n.nType == catchAll {
-							pathSeg = path
-						} else {
+            pathSeg := path
+						if n.nType != catchAll {
 							pathSeg = strings.SplitN(path, "/", 2)[0]
 						}
 						prefix := fullPath[:strings.Index(fullPath, pathSeg)] + n.path
@@ -205,20 +203,6 @@
 							"' in existing prefix '" + prefix +
 							"'")
 					}
-<<<<<<< HEAD
-=======
-
-					pathSeg := path
-					if n.nType != catchAll {
-						pathSeg = strings.SplitN(path, "/", 2)[0]
-					}
-					prefix := fullPath[:strings.Index(fullPath, pathSeg)] + n.path
-					panic("'" + pathSeg +
-						"' in new path '" + fullPath +
-						"' conflicts with existing wildcard '" + n.path +
-						"' in existing prefix '" + prefix +
-						"'")
->>>>>>> 90587c77
 				}
 
 				c := path[0]
