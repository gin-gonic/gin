// Copyright 2014 Manu Martinez-Almeida.  All rights reserved.
// Use of this source code is governed by a MIT style
// license that can be found in the LICENSE file.

package render

import (
	"bytes"
	"encoding/xml"
	"errors"
	"html/template"
	"net/http"
	"net/http/httptest"
	"testing"

	"github.com/stretchr/testify/assert"
	"github.com/ugorji/go/codec"

	"github.com/gin-gonic/gin"
)

// TODO unit tests
// test errors

func TestRenderMsgPack(t *testing.T) {
	w := httptest.NewRecorder()
	data := map[string]interface{}{
		"foo": "bar",
	}

	(MsgPack{data}).WriteContentType(w)
	assert.Equal(t, w.Header().Get("Content-Type"), "application/msgpack; charset=utf-8")

	err := (MsgPack{data}).Render(w)

	assert.NoError(t, err)

	h := new(codec.MsgpackHandle)
	assert.NotNil(t, h)
	buf := bytes.NewBuffer([]byte{})
	assert.NotNil(t, buf)
	err = codec.NewEncoder(buf, h).Encode(data)

	assert.NoError(t, err)
	assert.Equal(t, w.Body.String(), string(buf.Bytes()))
	assert.Equal(t, w.Header().Get("Content-Type"), "application/msgpack; charset=utf-8")
}

func TestRenderJSON(t *testing.T) {
	w := httptest.NewRecorder()
	data := map[string]interface{}{
		"foo": "bar",
	}

	(JSON{data}).WriteContentType(w)
	assert.Equal(t, "application/json; charset=utf-8", w.Header().Get("Content-Type"))

	err := (JSON{data}).Render(w)

	assert.NoError(t, err)
	assert.Equal(t, "{\"foo\":\"bar\"}", w.Body.String())
	assert.Equal(t, "application/json; charset=utf-8", w.Header().Get("Content-Type"))
}

func TestRenderJSONPanics(t *testing.T) {
	w := httptest.NewRecorder()
	data := make(chan int)

	// json: unsupported type: chan int
	assert.Panics(t, func() { (JSON{data}).Render(w) })
}

func TestRenderIndentedJSON(t *testing.T) {
	w := httptest.NewRecorder()
	data := map[string]interface{}{
		"foo": "bar",
		"bar": "foo",
	}

	err := (IndentedJSON{data}).Render(w)

	assert.NoError(t, err)
	assert.Equal(t, w.Body.String(), "{\n    \"bar\": \"foo\",\n    \"foo\": \"bar\"\n}")
	assert.Equal(t, w.Header().Get("Content-Type"), "application/json; charset=utf-8")
}

func TestRenderIndentedJSONPanics(t *testing.T) {
	w := httptest.NewRecorder()
	data := make(chan int)

	// json: unsupported type: chan int
	err := (IndentedJSON{data}).Render(w)
	assert.Error(t, err)
}

func TestRenderSecureJSON(t *testing.T) {
	w1 := httptest.NewRecorder()
	data := map[string]interface{}{
		"foo": "bar",
	}

	(SecureJSON{"while(1);", data}).WriteContentType(w1)
	assert.Equal(t, "application/json; charset=utf-8", w1.Header().Get("Content-Type"))

	err1 := (SecureJSON{"while(1);", data}).Render(w1)

	assert.NoError(t, err1)
	assert.Equal(t, "{\"foo\":\"bar\"}", w1.Body.String())
	assert.Equal(t, "application/json; charset=utf-8", w1.Header().Get("Content-Type"))

	w2 := httptest.NewRecorder()
	datas := []map[string]interface{}{{
		"foo": "bar",
	}, {
		"bar": "foo",
	}}

	err2 := (SecureJSON{"while(1);", datas}).Render(w2)
	assert.NoError(t, err2)
	assert.Equal(t, "while(1);[{\"foo\":\"bar\"},{\"bar\":\"foo\"}]", w2.Body.String())
	assert.Equal(t, "application/json; charset=utf-8", w2.Header().Get("Content-Type"))
}

<<<<<<< HEAD
=======
func TestRenderSecureJSONFail(t *testing.T) {
	w := httptest.NewRecorder()
	data := make(chan int)

	// json: unsupported type: chan int
	err := (SecureJSON{"while(1);", data}).Render(w)
	assert.Error(t, err)
}

type xmlmap map[string]interface{}

// Allows type H to be used with xml.Marshal
func (h xmlmap) MarshalXML(e *xml.Encoder, start xml.StartElement) error {
	start.Name = xml.Name{
		Space: "",
		Local: "map",
	}
	if err := e.EncodeToken(start); err != nil {
		return err
	}
	for key, value := range h {
		elem := xml.StartElement{
			Name: xml.Name{Space: "", Local: key},
			Attr: []xml.Attr{},
		}
		if err := e.EncodeElement(value, elem); err != nil {
			return err
		}
	}

	return e.EncodeToken(xml.EndElement{Name: start.Name})
}

func TestRenderYAML(t *testing.T) {
	w := httptest.NewRecorder()
	data := `
a : Easy!
b:
	c: 2
	d: [3, 4]
	`
	(YAML{data}).WriteContentType(w)
	assert.Equal(t, w.Header().Get("Content-Type"), "application/x-yaml; charset=utf-8")

	err := (YAML{data}).Render(w)
	assert.NoError(t, err)
	assert.Equal(t, w.Body.String(), "\"\\na : Easy!\\nb:\\n\\tc: 2\\n\\td: [3, 4]\\n\\t\"\n")
	assert.Equal(t, w.Header().Get("Content-Type"), "application/x-yaml; charset=utf-8")
}

type fail struct{}

// Hook MarshalYAML
func (ft *fail) MarshalYAML() (interface{}, error) {
	return nil, errors.New("fail")
}

func TestRenderYAMLFail(t *testing.T) {
	w := httptest.NewRecorder()
	err := (YAML{&fail{}}).Render(w)
	assert.Error(t, err)
}

>>>>>>> 783c7ee9
func TestRenderXML(t *testing.T) {
	w := httptest.NewRecorder()
	data := gin.H{
		"foo": "bar",
	}

	(XML{data}).WriteContentType(w)
	assert.Equal(t, w.Header().Get("Content-Type"), "application/xml; charset=utf-8")

	err := (XML{data}).Render(w)

	assert.NoError(t, err)
	assert.Equal(t, w.Body.String(), "<map><foo>bar</foo></map>")
	assert.Equal(t, w.Header().Get("Content-Type"), "application/xml; charset=utf-8")
}

func TestRenderRedirect(t *testing.T) {
	req, err := http.NewRequest("GET", "/test-redirect", nil)
	assert.NoError(t, err)

	data1 := Redirect{
		Code:     301,
		Request:  req,
		Location: "/new/location",
	}

	w := httptest.NewRecorder()
	err = data1.Render(w)
	assert.NoError(t, err)

	data2 := Redirect{
		Code:     200,
		Request:  req,
		Location: "/new/location",
	}

	w = httptest.NewRecorder()
	assert.Panics(t, func() { data2.Render(w) })

	// only improve coverage
	data2.WriteContentType(w)
}

func TestRenderData(t *testing.T) {
	w := httptest.NewRecorder()
	data := []byte("#!PNG some raw data")

	err := (Data{
		ContentType: "image/png",
		Data:        data,
	}).Render(w)

	assert.NoError(t, err)
	assert.Equal(t, w.Body.String(), "#!PNG some raw data")
	assert.Equal(t, w.Header().Get("Content-Type"), "image/png")
}

func TestRenderString(t *testing.T) {
	w := httptest.NewRecorder()

	(String{
		Format: "hello %s %d",
		Data:   []interface{}{},
	}).WriteContentType(w)
	assert.Equal(t, w.Header().Get("Content-Type"), "text/plain; charset=utf-8")

	err := (String{
		Format: "hola %s %d",
		Data:   []interface{}{"manu", 2},
	}).Render(w)

	assert.NoError(t, err)
	assert.Equal(t, w.Body.String(), "hola manu 2")
	assert.Equal(t, w.Header().Get("Content-Type"), "text/plain; charset=utf-8")
}

func TestRenderStringLenZero(t *testing.T) {
	w := httptest.NewRecorder()

	err := (String{
		Format: "hola %s %d",
		Data:   []interface{}{},
	}).Render(w)

	assert.NoError(t, err)
	assert.Equal(t, w.Body.String(), "hola %s %d")
	assert.Equal(t, w.Header().Get("Content-Type"), "text/plain; charset=utf-8")
}

func TestRenderHTMLTemplate(t *testing.T) {
	w := httptest.NewRecorder()
	templ := template.Must(template.New("t").Parse(`Hello {{.name}}`))

	htmlRender := HTMLProduction{Template: templ}
	instance := htmlRender.Instance("t", map[string]interface{}{
		"name": "alexandernyquist",
	})

	err := instance.Render(w)

	assert.NoError(t, err)
	assert.Equal(t, w.Body.String(), "Hello alexandernyquist")
	assert.Equal(t, w.Header().Get("Content-Type"), "text/html; charset=utf-8")
}

func TestRenderHTMLTemplateEmptyName(t *testing.T) {
	w := httptest.NewRecorder()
	templ := template.Must(template.New("").Parse(`Hello {{.name}}`))

	htmlRender := HTMLProduction{Template: templ}
	instance := htmlRender.Instance("", map[string]interface{}{
		"name": "alexandernyquist",
	})

	err := instance.Render(w)

	assert.NoError(t, err)
	assert.Equal(t, w.Body.String(), "Hello alexandernyquist")
	assert.Equal(t, w.Header().Get("Content-Type"), "text/html; charset=utf-8")
}

func TestRenderHTMLDebugFiles(t *testing.T) {
	w := httptest.NewRecorder()
	htmlRender := HTMLDebug{Files: []string{"../fixtures/basic/hello.tmpl"},
		Glob:    "",
		Delims:  Delims{Left: "{[{", Right: "}]}"},
		FuncMap: nil,
	}
	instance := htmlRender.Instance("hello.tmpl", map[string]interface{}{
		"name": "thinkerou",
	})

	err := instance.Render(w)

	assert.NoError(t, err)
	assert.Equal(t, w.Body.String(), "<h1>Hello thinkerou</h1>")
	assert.Equal(t, w.Header().Get("Content-Type"), "text/html; charset=utf-8")
}

func TestRenderHTMLDebugGlob(t *testing.T) {
	w := httptest.NewRecorder()
	htmlRender := HTMLDebug{Files: nil,
		Glob:    "../fixtures/basic/hello*",
		Delims:  Delims{Left: "{[{", Right: "}]}"},
		FuncMap: nil,
	}
	instance := htmlRender.Instance("hello.tmpl", map[string]interface{}{
		"name": "thinkerou",
	})

	err := instance.Render(w)

	assert.NoError(t, err)
	assert.Equal(t, w.Body.String(), "<h1>Hello thinkerou</h1>")
	assert.Equal(t, w.Header().Get("Content-Type"), "text/html; charset=utf-8")
}

func TestRenderHTMLDebugPanics(t *testing.T) {
	htmlRender := HTMLDebug{Files: nil,
		Glob:    "",
		Delims:  Delims{"{{", "}}"},
		FuncMap: nil,
	}
	assert.Panics(t, func() { htmlRender.Instance("", nil) })
}<|MERGE_RESOLUTION|>--- conflicted
+++ resolved
@@ -121,8 +121,6 @@
 	assert.Equal(t, "application/json; charset=utf-8", w2.Header().Get("Content-Type"))
 }
 
-<<<<<<< HEAD
-=======
 func TestRenderSecureJSONFail(t *testing.T) {
 	w := httptest.NewRecorder()
 	data := make(chan int)
@@ -130,30 +128,6 @@
 	// json: unsupported type: chan int
 	err := (SecureJSON{"while(1);", data}).Render(w)
 	assert.Error(t, err)
-}
-
-type xmlmap map[string]interface{}
-
-// Allows type H to be used with xml.Marshal
-func (h xmlmap) MarshalXML(e *xml.Encoder, start xml.StartElement) error {
-	start.Name = xml.Name{
-		Space: "",
-		Local: "map",
-	}
-	if err := e.EncodeToken(start); err != nil {
-		return err
-	}
-	for key, value := range h {
-		elem := xml.StartElement{
-			Name: xml.Name{Space: "", Local: key},
-			Attr: []xml.Attr{},
-		}
-		if err := e.EncodeElement(value, elem); err != nil {
-			return err
-		}
-	}
-
-	return e.EncodeToken(xml.EndElement{Name: start.Name})
 }
 
 func TestRenderYAML(t *testing.T) {
@@ -186,7 +160,6 @@
 	assert.Error(t, err)
 }
 
->>>>>>> 783c7ee9
 func TestRenderXML(t *testing.T) {
 	w := httptest.NewRecorder()
 	data := gin.H{
