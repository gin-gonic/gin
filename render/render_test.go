--- conflicted
+++ resolved
@@ -386,7 +386,19 @@
 	assert.Equal(t, "text/plain; charset=utf-8", w.Header().Get("Content-Type"))
 }
 
-<<<<<<< HEAD
+func TestRenderStringLenZero(t *testing.T) {
+	w := httptest.NewRecorder()
+
+	err := (String{
+		Format: "hola %s %d",
+		Data:   []interface{}{},
+	}).Render(w)
+
+	assert.NoError(t, err)
+	assert.Equal(t, "hola %s %d", w.Body.String())
+	assert.Equal(t, "text/plain; charset=utf-8", w.Header().Get("Content-Type"))
+}
+
 func TestRenderStringHTML(t *testing.T) {
 	w := httptest.NewRecorder()
 
@@ -396,21 +408,8 @@
 	}).Render(w)
 
 	assert.NoError(t, err)
-	assert.Equal(t, "<html><body><h1>Hola mi amigo numero 1</h1></body></html>", w.Body.String())
-	assert.Equal(t, "text/html; charset=utf-8", w.Header().Get("Content-Type"))
-=======
-func TestRenderStringLenZero(t *testing.T) {
-	w := httptest.NewRecorder()
-
-	err := (String{
-		Format: "hola %s %d",
-		Data:   []interface{}{},
-	}).Render(w)
-
-	assert.NoError(t, err)
-	assert.Equal(t, "hola %s %d", w.Body.String())
-	assert.Equal(t, "text/plain; charset=utf-8", w.Header().Get("Content-Type"))
->>>>>>> 01ca625b
+	assert.Equal(t, w.Body.String(), "<html><body><h1>Hola mi amigo numero 1</h1></body></html>")
+	assert.Equal(t, w.Header().Get("Content-Type"), "text/html; charset=utf-8")
 }
 
 func TestRenderHTMLTemplate(t *testing.T) {
@@ -427,8 +426,6 @@
 	assert.NoError(t, err)
 	assert.Equal(t, "Hello alexandernyquist", w.Body.String())
 	assert.Equal(t, "text/html; charset=utf-8", w.Header().Get("Content-Type"))
-<<<<<<< HEAD
-=======
 }
 
 func TestRenderHTMLTemplateEmptyName(t *testing.T) {
@@ -536,5 +533,4 @@
 	assert.NotContains(t, "Content-Length", w.Header())
 	assert.Equal(t, headers["Content-Disposition"], w.Header().Get("Content-Disposition"))
 	assert.Equal(t, headers["x-request-id"], w.Header().Get("x-request-id"))
->>>>>>> 01ca625b
 }