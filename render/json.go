--- conflicted
+++ resolved
@@ -68,14 +68,10 @@
 		return err
 	}
 	_, err = w.Write(jsonBytes)
-<<<<<<< HEAD
 	if err != nil {
 		return err
 	}
 	return nil
-=======
-	return err
->>>>>>> b4f51559
 }
 
 // Render (IndentedJSON) marshals the given interface object and writes it with custom ContentType.
