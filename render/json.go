--- conflicted
+++ resolved
@@ -68,12 +68,8 @@
 	if err != nil {
 		return err
 	}
-<<<<<<< HEAD
-	return nil
-=======
 	_, err = w.Write(jsonBytes)
 	return err
->>>>>>> 057f63b1
 }
 
 // Render (IndentedJSON) marshals the given interface object and writes it with custom ContentType.
