// Copyright 2014 Manu Martinez-Almeida. All rights reserved.
// Use of this source code is governed by a MIT style
// license that can be found in the LICENSE file.

package render

import (
	"fmt"
	"net/http"

	"github.com/gin-gonic/gin/internal/bytesconv"
)

// String contains the given interface object slice and its format.
type String struct {
	Format string
	Data   []any
}

var plainContentType = []string{"text/plain; charset=utf-8"}

// Render (String) writes data with custom ContentType.
func (r String) Render(w http.ResponseWriter) error {
	return WriteString(w, r.Format, r.Data, false)
}

// WriteContentType (String) writes Plain ContentType.
func (r String) WriteContentType(w http.ResponseWriter) {
	writeContentType(w, plainContentType)
}

// WriteString writes data according to its format and write custom ContentType.
<<<<<<< HEAD
func WriteString(w http.ResponseWriter, format string, data []interface{}, html bool) (err error) {
	if html {
		writeContentType(w, htmlContentType)
	} else {
		writeContentType(w, plainContentType)
	}
=======
func WriteString(w http.ResponseWriter, format string, data []any) (err error) {
	writeContentType(w, plainContentType)
>>>>>>> b57163a0
	if len(data) > 0 {
		_, err = fmt.Fprintf(w, format, data...)
		return
	}
	_, err = w.Write(bytesconv.StringToBytes(format))
	return
}

// StringHTML will function exactly the same as the String struct
// but it will inject an html ContentType to the response
type StringHTML struct {
	Format string
	Data   []interface{}
}

func (r StringHTML) Render(w http.ResponseWriter) error {
	WriteString(w, r.Format, r.Data, true)
	return nil
}

func (r StringHTML) WriteContentType(w http.ResponseWriter) {
	writeContentType(w, htmlContentType)
}<|MERGE_RESOLUTION|>--- conflicted
+++ resolved
@@ -30,17 +30,12 @@
 }
 
 // WriteString writes data according to its format and write custom ContentType.
-<<<<<<< HEAD
-func WriteString(w http.ResponseWriter, format string, data []interface{}, html bool) (err error) {
+func WriteString(w http.ResponseWriter, format string, data []any, html bool) (err error) {
 	if html {
 		writeContentType(w, htmlContentType)
 	} else {
 		writeContentType(w, plainContentType)
 	}
-=======
-func WriteString(w http.ResponseWriter, format string, data []any) (err error) {
-	writeContentType(w, plainContentType)
->>>>>>> b57163a0
 	if len(data) > 0 {
 		_, err = fmt.Fprintf(w, format, data...)
 		return
