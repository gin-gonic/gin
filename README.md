--- conflicted
+++ resolved
@@ -13,11 +13,7 @@
 
 Gin is a web framework written in Go (Golang). It features a martini-like API with much better performance, up to 40 times faster thanks to [httprouter](https://github.com/julienschmidt/httprouter). If you need performance and good productivity, you will love Gin.
 
-<<<<<<< HEAD
-The key features of Gin are:
-=======
-![Gin console logger](testdata/assets/console.png)
->>>>>>> e5261480
+**The key features of Gin are:**
 
 - Zero allocation router
 - Fast
