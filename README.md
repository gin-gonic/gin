# Gin Web Framework

<img align="right" width="159px" src="https://raw.githubusercontent.com/gin-gonic/logo/master/color.png">

[![Build Status](https://travis-ci.org/gin-gonic/gin.svg)](https://travis-ci.org/gin-gonic/gin)
[![codecov](https://codecov.io/gh/gin-gonic/gin/branch/master/graph/badge.svg)](https://codecov.io/gh/gin-gonic/gin)
[![Go Report Card](https://goreportcard.com/badge/github.com/gin-gonic/gin)](https://goreportcard.com/report/github.com/gin-gonic/gin)
[![GoDoc](https://godoc.org/github.com/gin-gonic/gin?status.svg)](https://godoc.org/github.com/gin-gonic/gin)
[![Join the chat at https://gitter.im/gin-gonic/gin](https://badges.gitter.im/Join%20Chat.svg)](https://gitter.im/gin-gonic/gin?utm_source=badge&utm_medium=badge&utm_campaign=pr-badge&utm_content=badge)
[![Sourcegraph](https://sourcegraph.com/github.com/gin-gonic/gin/-/badge.svg)](https://sourcegraph.com/github.com/gin-gonic/gin?badge)
[![Open Source Helpers](https://www.codetriage.com/gin-gonic/gin/badges/users.svg)](https://www.codetriage.com/gin-gonic/gin)
[![Release](https://img.shields.io/github/release/gin-gonic/gin.svg?style=flat-square)](https://github.com/gin-gonic/gin/releases)

Gin is a web framework written in Go (Golang). It features a martini-like API with much better performance, up to 40 times faster thanks to [httprouter](https://github.com/julienschmidt/httprouter). If you need performance and good productivity, you will love Gin.

**The key features of Gin are:**

- Zero allocation router
- Fast
- Middleware support
- Crash-free
- JSON validation
- Routes grouping
- Error management
- Rendering built-in
- Extendable

For more feature details, please see the [Gin website introduction](https://gin-gonic.com/docs/introduction/).

## Getting started

### Getting Gin

<<<<<<< HEAD
The first need [Go](https://golang.org/) installed (**version 1.8+ is required**), then you can use the below Go command to install Gin.
=======
The first need [Go](https://golang.org/) installed (**version 1.6+ is required**), then you can use the below Go command to install Gin.
>>>>>>> 0c1f3c4e

```sh
$ go get -u github.com/gin-gonic/gin
```

For more installation guides such as vendor tool, please check out [Gin quickstart](https://gin-gonic.com/docs/quickstart/).

### Running Gin

First you need to import Gin package for using Gin, one simplest example likes the follow `example.go`:

```go
package main

import "github.com/gin-gonic/gin"

func main() {
	r := gin.Default()
	r.GET("/ping", func(c *gin.Context) {
		c.JSON(200, gin.H{
			"message": "pong",
		})
	})
	r.Run() // listen and serve on 0.0.0.0:8080
}
```

And use the Go command to run the demo:

```
# run example.go and visit 0.0.0.0:8080/ping on browser
$ go run example.go
```

## Benchmarks

Please see all benchmarks details from [Gin website](https://gin-gonic.com/docs/benchmarks/).

Benchmark name                              | (1)        | (2)         | (3) 		    | (4)
--------------------------------------------|-----------:|------------:|-----------:|---------:
**BenchmarkGin_GithubAll**                  | **30000**  |  **48375**  |     **0**  |   **0**
BenchmarkAce_GithubAll                      |   10000    |   134059    |   13792    |   167
BenchmarkBear_GithubAll                     |    5000    |   534445    |   86448    |   943
BenchmarkBeego_GithubAll                    |    3000    |   592444    |   74705    |   812
BenchmarkBone_GithubAll                     |     200    |  6957308    |  698784    |  8453
BenchmarkDenco_GithubAll                    |   10000    |   158819    |   20224    |   167
BenchmarkEcho_GithubAll                     |   10000    |   154700    |    6496    |   203
BenchmarkGocraftWeb_GithubAll               |    3000    |   570806    |  131656    |  1686
BenchmarkGoji_GithubAll                     |    2000    |   818034    |   56112    |   334
BenchmarkGojiv2_GithubAll                   |    2000    |  1213973    |  274768    |  3712
BenchmarkGoJsonRest_GithubAll               |    2000    |   785796    |  134371    |  2737
BenchmarkGoRestful_GithubAll                |     300    |  5238188    |  689672    |  4519
BenchmarkGorillaMux_GithubAll               |     100    | 10257726    |  211840    |  2272
BenchmarkHttpRouter_GithubAll               |   20000    |   105414    |   13792    |   167
BenchmarkHttpTreeMux_GithubAll              |   10000    |   319934    |   65856    |   671
BenchmarkKocha_GithubAll                    |   10000    |   209442    |   23304    |   843
BenchmarkLARS_GithubAll                     |   20000    |    62565    |       0    |     0
BenchmarkMacaron_GithubAll                  |    2000    |  1161270    |  204194    |  2000
BenchmarkMartini_GithubAll                  |     200    |  9991713    |  226549    |  2325
BenchmarkPat_GithubAll                      |     200    |  5590793    | 1499568    | 27435
BenchmarkPossum_GithubAll                   |   10000    |   319768    |   84448    |   609
BenchmarkR2router_GithubAll                 |   10000    |   305134    |   77328    |   979
BenchmarkRivet_GithubAll                    |   10000    |   132134    |   16272    |   167
BenchmarkTango_GithubAll                    |    3000    |   552754    |   63826    |  1618
BenchmarkTigerTonic_GithubAll               |    1000    |  1439483    |  239104    |  5374
BenchmarkTraffic_GithubAll                  |     100    | 11383067    | 2659329    | 21848
BenchmarkVulcan_GithubAll                   |    5000    |   394253    |   19894    |   609

- (1): Total Repetitions achieved in constant time, higher means more confident result
- (2): Single Repetition Duration (ns/op), lower is better
- (3): Heap Memory (B/op), lower is better
- (4): Average Allocations per Repetition (allocs/op), lower is better

## Middlewares

You can find many useful Gin middlewares at [gin-contrib](https://github.com/gin-contrib).

## Documentation

See [API documentation and descriptions](https://godoc.org/github.com/gin-gonic/gin) for package.

All documentation is available on the Gin website.

- [English](https://gin-gonic.com/docs/)
- [简体中文](https://gin-gonic.com/zh-cn/docs/)
- [繁體中文](https://gin-gonic.com/zh-tw/docs/)
- [日本語](https://gin-gonic.com/ja/docs/)

## Examples

A number of ready-to-run examples demonstrating various use cases of Gin on the [Gin examples](https://github.com/gin-gonic/examples) repository.

## Users

[Gin website](https://gin-gonic.com/docs/users/) lists some awesome projects made with Gin web framework.

## Contributing

Gin is the work of hundreds of contributors. We appreciate your help!

Please see [CONTRIBUTING](CONTRIBUTING.md) for details on submitting patches and the contribution workflow.
<|MERGE_RESOLUTION|>--- conflicted
+++ resolved
@@ -31,11 +31,7 @@
 
 ### Getting Gin
 
-<<<<<<< HEAD
 The first need [Go](https://golang.org/) installed (**version 1.8+ is required**), then you can use the below Go command to install Gin.
-=======
-The first need [Go](https://golang.org/) installed (**version 1.6+ is required**), then you can use the below Go command to install Gin.
->>>>>>> 0c1f3c4e
 
 ```sh
 $ go get -u github.com/gin-gonic/gin
