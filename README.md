# Gin Web Framework

<img align="right" width="159px" src="https://raw.githubusercontent.com/gin-gonic/logo/master/color.png">

[![Build Status](https://travis-ci.org/gin-gonic/gin.svg)](https://travis-ci.org/gin-gonic/gin)
[![codecov](https://codecov.io/gh/gin-gonic/gin/branch/master/graph/badge.svg)](https://codecov.io/gh/gin-gonic/gin)
[![Go Report Card](https://goreportcard.com/badge/github.com/gin-gonic/gin)](https://goreportcard.com/report/github.com/gin-gonic/gin)
[![GoDoc](https://godoc.org/github.com/gin-gonic/gin?status.svg)](https://godoc.org/github.com/gin-gonic/gin)
[![Join the chat at https://gitter.im/gin-gonic/gin](https://badges.gitter.im/Join%20Chat.svg)](https://gitter.im/gin-gonic/gin?utm_source=badge&utm_medium=badge&utm_campaign=pr-badge&utm_content=badge)
[![Sourcegraph](https://sourcegraph.com/github.com/gin-gonic/gin/-/badge.svg)](https://sourcegraph.com/github.com/gin-gonic/gin?badge)
[![Open Source Helpers](https://www.codetriage.com/gin-gonic/gin/badges/users.svg)](https://www.codetriage.com/gin-gonic/gin)
[![Release](https://img.shields.io/github/release/gin-gonic/gin.svg?style=flat-square)](https://github.com/gin-gonic/gin/releases)

Gin is a web framework written in Go (Golang). It features a martini-like API with much better performance, up to 40 times faster thanks to [httprouter](https://github.com/julienschmidt/httprouter). If you need performance and good productivity, you will love Gin.


## Contents

- [Installation](#installation)
- [Prerequisite](#prerequisite)
- [Quick start](#quick-start)
- [Benchmarks](#benchmarks)
- [Gin v1.stable](#gin-v1-stable)
- [Build with jsoniter](#build-with-jsoniter)
- [API Examples](#api-examples)
    - [Using GET,POST,PUT,PATCH,DELETE and OPTIONS](#using-get-post-put-patch-delete-and-options)
    - [Parameters in path](#parameters-in-path)
    - [Querystring parameters](#querystring-parameters)
    - [Multipart/Urlencoded Form](#multiparturlencoded-form)
    - [Another example: query + post form](#another-example-query--post-form)
    - [Map as querystring or postform parameters](#map-as-querystring-or-postform-parameters)
    - [Upload files](#upload-files)
    - [Grouping routes](#grouping-routes)
    - [Blank Gin without middleware by default](#blank-gin-without-middleware-by-default)
    - [Using middleware](#using-middleware)
    - [How to write log file](#how-to-write-log-file)
    - [Custom Log Format](#custom-log-format)
    - [Model binding and validation](#model-binding-and-validation)
    - [Custom Validators](#custom-validators)
    - [Only Bind Query String](#only-bind-query-string)
    - [Bind Query String or Post Data](#bind-query-string-or-post-data)
    - [Bind Uri](#bind-uri)
    - [Bind HTML checkboxes](#bind-html-checkboxes)
    - [Multipart/Urlencoded binding](#multiparturlencoded-binding)
    - [XML, JSON, YAML and ProtoBuf rendering](#xml-json-yaml-and-protobuf-rendering)
    - [JSONP rendering](#jsonp)
    - [Serving static files](#serving-static-files)
    - [Serving data from reader](#serving-data-from-reader)
    - [HTML rendering](#html-rendering)
    - [Multitemplate](#multitemplate)
    - [Redirects](#redirects)
    - [Custom Middleware](#custom-middleware)
    - [Using BasicAuth() middleware](#using-basicauth-middleware)
    - [Goroutines inside a middleware](#goroutines-inside-a-middleware)
    - [Custom HTTP configuration](#custom-http-configuration)
    - [Support Let's Encrypt](#support-lets-encrypt)
    - [Run multiple service using Gin](#run-multiple-service-using-gin)
    - [Graceful restart or stop](#graceful-restart-or-stop)
    - [Build a single binary with templates](#build-a-single-binary-with-templates)
    - [Bind form-data request with custom struct](#bind-form-data-request-with-custom-struct)
    - [Try to bind body into different structs](#try-to-bind-body-into-different-structs)
    - [http2 server push](#http2-server-push)
    - [Define format for the log of routes](#define-format-for-the-log-of-routes)
    - [Set and get a cookie](#set-and-get-a-cookie)
- [Testing](#testing)
- [Users](#users)

## Installation

To install Gin package, you need to install Go and set your Go workspace first.

<<<<<<< HEAD
1. Download and install it:
=======
The first need [Go](https://golang.org/) installed (**version 1.8+ is required**), then you can use the below Go command to install Gin.
>>>>>>> 7a2b89bb

```sh
$ go get -u github.com/gin-gonic/gin
```

2. Import it in your code:

```go
import "github.com/gin-gonic/gin"
```

3. (Optional) Import `net/http`. This is required for example if using constants such as `http.StatusOK`.

```go
import "net/http"
```

### Use a vendor tool like [Govendor](https://github.com/kardianos/govendor)

1. `go get` govendor

```sh
$ go get github.com/kardianos/govendor
```
2. Create your project folder and `cd` inside

```sh
$ mkdir -p $GOPATH/src/github.com/myusername/project && cd "$_"
```

3. Vendor init your project and add gin

```sh
$ govendor init
$ govendor fetch github.com/gin-gonic/gin@v1.3
```

4. Copy a starting template inside your project

```sh
$ curl https://raw.githubusercontent.com/gin-gonic/examples/master/basic/main.go > main.go
```

5. Run your project

```sh
$ go run main.go
```

## Prerequisite

Now Gin requires Go 1.6 or later and Go 1.7 will be required soon.

## Quick start
 
```sh
# assume the following codes in example.go file
$ cat example.go
```

```go
package main

import "github.com/gin-gonic/gin"

func main() {
	r := gin.Default()
	r.GET("/ping", func(c *gin.Context) {
		c.JSON(200, gin.H{
			"message": "pong",
		})
	})
	r.Run() // listen and serve on 0.0.0.0:8080
}
```

```
# run example.go and visit 0.0.0.0:8080/ping on browser
$ go run example.go
```

## Benchmarks

Gin uses a custom version of [HttpRouter](https://github.com/julienschmidt/httprouter)

[See all benchmarks](/BENCHMARKS.md)

Benchmark name                              | (1)        | (2)         | (3) 		    | (4)
--------------------------------------------|-----------:|------------:|-----------:|---------:
**BenchmarkGin_GithubAll**                  | **30000**  |  **48375**  |     **0**  |   **0**
BenchmarkAce_GithubAll                      |   10000    |   134059    |   13792    |   167
BenchmarkBear_GithubAll                     |    5000    |   534445    |   86448    |   943
BenchmarkBeego_GithubAll                    |    3000    |   592444    |   74705    |   812
BenchmarkBone_GithubAll                     |     200    |  6957308    |  698784    |  8453
BenchmarkDenco_GithubAll                    |   10000    |   158819    |   20224    |   167
BenchmarkEcho_GithubAll                     |   10000    |   154700    |    6496    |   203
BenchmarkGocraftWeb_GithubAll               |    3000    |   570806    |  131656    |  1686
BenchmarkGoji_GithubAll                     |    2000    |   818034    |   56112    |   334
BenchmarkGojiv2_GithubAll                   |    2000    |  1213973    |  274768    |  3712
BenchmarkGoJsonRest_GithubAll               |    2000    |   785796    |  134371    |  2737
BenchmarkGoRestful_GithubAll                |     300    |  5238188    |  689672    |  4519
BenchmarkGorillaMux_GithubAll               |     100    | 10257726    |  211840    |  2272
BenchmarkHttpRouter_GithubAll               |   20000    |   105414    |   13792    |   167
BenchmarkHttpTreeMux_GithubAll              |   10000    |   319934    |   65856    |   671
BenchmarkKocha_GithubAll                    |   10000    |   209442    |   23304    |   843
BenchmarkLARS_GithubAll                     |   20000    |    62565    |       0    |     0
BenchmarkMacaron_GithubAll                  |    2000    |  1161270    |  204194    |  2000
BenchmarkMartini_GithubAll                  |     200    |  9991713    |  226549    |  2325
BenchmarkPat_GithubAll                      |     200    |  5590793    | 1499568    | 27435
BenchmarkPossum_GithubAll                   |   10000    |   319768    |   84448    |   609
BenchmarkR2router_GithubAll                 |   10000    |   305134    |   77328    |   979
BenchmarkRivet_GithubAll                    |   10000    |   132134    |   16272    |   167
BenchmarkTango_GithubAll                    |    3000    |   552754    |   63826    |  1618
BenchmarkTigerTonic_GithubAll               |    1000    |  1439483    |  239104    |  5374
BenchmarkTraffic_GithubAll                  |     100    | 11383067    | 2659329    | 21848
BenchmarkVulcan_GithubAll                   |    5000    |   394253    |   19894    |   609

- (1): Total Repetitions achieved in constant time, higher means more confident result
- (2): Single Repetition Duration (ns/op), lower is better
- (3): Heap Memory (B/op), lower is better
- (4): Average Allocations per Repetition (allocs/op), lower is better

## Gin v1. stable

- [x] Zero allocation router.
- [x] Still the fastest http router and framework. From routing to writing.
- [x] Complete suite of unit tests
- [x] Battle tested
- [x] API frozen, new releases will not break your code.

## Build with [jsoniter](https://github.com/json-iterator/go)

Gin uses `encoding/json` as default json package but you can change to [jsoniter](https://github.com/json-iterator/go) by build from other tags.

```sh
$ go build -tags=jsoniter .
```

## API Examples

You can find a number of ready-to-run examples at [Gin examples repository](https://github.com/gin-gonic/examples).

### Using GET, POST, PUT, PATCH, DELETE and OPTIONS

```go
func main() {
	// Creates a gin router with default middleware:
	// logger and recovery (crash-free) middleware
	router := gin.Default()

	router.GET("/someGet", getting)
	router.POST("/somePost", posting)
	router.PUT("/somePut", putting)
	router.DELETE("/someDelete", deleting)
	router.PATCH("/somePatch", patching)
	router.HEAD("/someHead", head)
	router.OPTIONS("/someOptions", options)

	// By default it serves on :8080 unless a
	// PORT environment variable was defined.
	router.Run()
	// router.Run(":3000") for a hard coded port
}
```

### Parameters in path

```go
func main() {
	router := gin.Default()

	// This handler will match /user/john but will not match /user/ or /user
	router.GET("/user/:name", func(c *gin.Context) {
		name := c.Param("name")
		c.String(http.StatusOK, "Hello %s", name)
	})

	// However, this one will match /user/john/ and also /user/john/send
	// If no other routers match /user/john, it will redirect to /user/john/
	router.GET("/user/:name/*action", func(c *gin.Context) {
		name := c.Param("name")
		action := c.Param("action")
		message := name + " is " + action
		c.String(http.StatusOK, message)
	})

	router.Run(":8080")
}
```

### Querystring parameters

```go
func main() {
	router := gin.Default()

	// Query string parameters are parsed using the existing underlying request object.
	// The request responds to a url matching:  /welcome?firstname=Jane&lastname=Doe
	router.GET("/welcome", func(c *gin.Context) {
		firstname := c.DefaultQuery("firstname", "Guest")
		lastname := c.Query("lastname") // shortcut for c.Request.URL.Query().Get("lastname")

		c.String(http.StatusOK, "Hello %s %s", firstname, lastname)
	})
	router.Run(":8080")
}
```

### Multipart/Urlencoded Form

```go
func main() {
	router := gin.Default()

	router.POST("/form_post", func(c *gin.Context) {
		message := c.PostForm("message")
		nick := c.DefaultPostForm("nick", "anonymous")

		c.JSON(200, gin.H{
			"status":  "posted",
			"message": message,
			"nick":    nick,
		})
	})
	router.Run(":8080")
}
```

### Another example: query + post form

```
POST /post?id=1234&page=1 HTTP/1.1
Content-Type: application/x-www-form-urlencoded

name=manu&message=this_is_great
```

```go
func main() {
	router := gin.Default()

	router.POST("/post", func(c *gin.Context) {

		id := c.Query("id")
		page := c.DefaultQuery("page", "0")
		name := c.PostForm("name")
		message := c.PostForm("message")

		fmt.Printf("id: %s; page: %s; name: %s; message: %s", id, page, name, message)
	})
	router.Run(":8080")
}
```

```
id: 1234; page: 1; name: manu; message: this_is_great
```

### Map as querystring or postform parameters

```
POST /post?ids[a]=1234&ids[b]=hello HTTP/1.1
Content-Type: application/x-www-form-urlencoded

names[first]=thinkerou&names[second]=tianou
```

```go
func main() {
	router := gin.Default()

	router.POST("/post", func(c *gin.Context) {

		ids := c.QueryMap("ids")
		names := c.PostFormMap("names")

		fmt.Printf("ids: %v; names: %v", ids, names)
	})
	router.Run(":8080")
}
```

```
ids: map[b:hello a:1234], names: map[second:tianou first:thinkerou]
```

### Upload files

#### Single file

References issue [#774](https://github.com/gin-gonic/gin/issues/774) and detail [example code](https://github.com/gin-gonic/examples/tree/master/upload-file/single).

`file.Filename` **SHOULD NOT** be trusted. See [`Content-Disposition` on MDN](https://developer.mozilla.org/en-US/docs/Web/HTTP/Headers/Content-Disposition#Directives) and [#1693](https://github.com/gin-gonic/gin/issues/1693)

> The filename is always optional and must not be used blindly by the application: path information should be stripped, and conversion to the server file system rules should be done.

```go
func main() {
	router := gin.Default()
	// Set a lower memory limit for multipart forms (default is 32 MiB)
	// router.MaxMultipartMemory = 8 << 20  // 8 MiB
	router.POST("/upload", func(c *gin.Context) {
		// single file
		file, _ := c.FormFile("file")
		log.Println(file.Filename)

		// Upload the file to specific dst.
		// c.SaveUploadedFile(file, dst)

		c.String(http.StatusOK, fmt.Sprintf("'%s' uploaded!", file.Filename))
	})
	router.Run(":8080")
}
```

How to `curl`:

```bash
curl -X POST http://localhost:8080/upload \
  -F "file=@/Users/appleboy/test.zip" \
  -H "Content-Type: multipart/form-data"
```

#### Multiple files

See the detail [example code](https://github.com/gin-gonic/examples/tree/master/upload-file/multiple).

```go
func main() {
	router := gin.Default()
	// Set a lower memory limit for multipart forms (default is 32 MiB)
	// router.MaxMultipartMemory = 8 << 20  // 8 MiB
	router.POST("/upload", func(c *gin.Context) {
		// Multipart form
		form, _ := c.MultipartForm()
		files := form.File["upload[]"]

		for _, file := range files {
			log.Println(file.Filename)

			// Upload the file to specific dst.
			// c.SaveUploadedFile(file, dst)
		}
		c.String(http.StatusOK, fmt.Sprintf("%d files uploaded!", len(files)))
	})
	router.Run(":8080")
}
```

How to `curl`:

```bash
curl -X POST http://localhost:8080/upload \
  -F "upload[]=@/Users/appleboy/test1.zip" \
  -F "upload[]=@/Users/appleboy/test2.zip" \
  -H "Content-Type: multipart/form-data"
```

### Grouping routes

```go
func main() {
	router := gin.Default()

	// Simple group: v1
	v1 := router.Group("/v1")
	{
		v1.POST("/login", loginEndpoint)
		v1.POST("/submit", submitEndpoint)
		v1.POST("/read", readEndpoint)
	}

	// Simple group: v2
	v2 := router.Group("/v2")
	{
		v2.POST("/login", loginEndpoint)
		v2.POST("/submit", submitEndpoint)
		v2.POST("/read", readEndpoint)
	}

	router.Run(":8080")
}
```

### Blank Gin without middleware by default

Use

```go
r := gin.New()
```

instead of

```go
// Default With the Logger and Recovery middleware already attached
r := gin.Default()
```


### Using middleware
```go
func main() {
	// Creates a router without any middleware by default
	r := gin.New()

	// Global middleware
	// Logger middleware will write the logs to gin.DefaultWriter even if you set with GIN_MODE=release.
	// By default gin.DefaultWriter = os.Stdout
	r.Use(gin.Logger())

	// Recovery middleware recovers from any panics and writes a 500 if there was one.
	r.Use(gin.Recovery())

	// Per route middleware, you can add as many as you desire.
	r.GET("/benchmark", MyBenchLogger(), benchEndpoint)

	// Authorization group
	// authorized := r.Group("/", AuthRequired())
	// exactly the same as:
	authorized := r.Group("/")
	// per group middleware! in this case we use the custom created
	// AuthRequired() middleware just in the "authorized" group.
	authorized.Use(AuthRequired())
	{
		authorized.POST("/login", loginEndpoint)
		authorized.POST("/submit", submitEndpoint)
		authorized.POST("/read", readEndpoint)

		// nested group
		testing := authorized.Group("testing")
		testing.GET("/analytics", analyticsEndpoint)
	}

	// Listen and serve on 0.0.0.0:8080
	r.Run(":8080")
}
```

### How to write log file
```go
func main() {
    // Disable Console Color, you don't need console color when writing the logs to file.
    gin.DisableConsoleColor()

    // Logging to a file.
    f, _ := os.Create("gin.log")
    gin.DefaultWriter = io.MultiWriter(f)

    // Use the following code if you need to write the logs to file and console at the same time.
    // gin.DefaultWriter = io.MultiWriter(f, os.Stdout)

    router := gin.Default()
    router.GET("/ping", func(c *gin.Context) {
        c.String(200, "pong")
    })

    router.Run(":8080")
}
```

### Custom Log Format
```go
func main() {
	router := gin.New()

	// LoggerWithFormatter middleware will write the logs to gin.DefaultWriter
	// By default gin.DefaultWriter = os.Stdout
	router.Use(gin.LoggerWithFormatter(func(param gin.LogFormatterParams) string {

		// your custom format
		return fmt.Sprintf("%s - [%s] \"%s %s %s %d %s \"%s\" %s\"\n",
				param.ClientIP,
				param.TimeStamp.Format(time.RFC1123),
				param.Method,
				param.Path,
				param.Request.Proto,
				param.StatusCode,
				param.Latency,
				param.Request.UserAgent(),
				param.ErrorMessage,
		)
	}))
	router.Use(gin.Recovery())

	router.GET("/ping", func(c *gin.Context) {
		c.String(200, "pong")
	})

	router.Run(":8080")
}
```

**Sample Output**
```
::1 - [Fri, 07 Dec 2018 17:04:38 JST] "GET /ping HTTP/1.1 200 122.767µs "Mozilla/5.0 (Macintosh; Intel Mac OS X 10_11_6) AppleWebKit/537.36 (KHTML, like Gecko) Chrome/71.0.3578.80 Safari/537.36" "
```

### Controlling Log output coloring 

By default, logs output on console should be colorized depending on the detected TTY.

Never colorize logs: 

```go
func main() {
    // Disable log's color
    gin.DisableConsoleColor()
    
    // Creates a gin router with default middleware:
    // logger and recovery (crash-free) middleware
    router := gin.Default()
    
    router.GET("/ping", func(c *gin.Context) {
        c.String(200, "pong")
    })
    
    router.Run(":8080")
}
```

Always colorize logs: 

```go
func main() {
    // Force log's color
    gin.ForceConsoleColor()
    
    // Creates a gin router with default middleware:
    // logger and recovery (crash-free) middleware
    router := gin.Default()
    
    router.GET("/ping", func(c *gin.Context) {
        c.String(200, "pong")
    })
    
    router.Run(":8080")
}
```

### Model binding and validation

To bind a request body into a type, use model binding. We currently support binding of JSON, XML, YAML and standard form values (foo=bar&boo=baz).

Gin uses [**go-playground/validator.v8**](https://github.com/go-playground/validator) for validation. Check the full docs on tags usage [here](http://godoc.org/gopkg.in/go-playground/validator.v8#hdr-Baked_In_Validators_and_Tags).

Note that you need to set the corresponding binding tag on all fields you want to bind. For example, when binding from JSON, set `json:"fieldname"`.

Also, Gin provides two sets of methods for binding:
- **Type** - Must bind
  - **Methods** - `Bind`, `BindJSON`, `BindXML`, `BindQuery`, `BindYAML`
  - **Behavior** - These methods use `MustBindWith` under the hood. If there is a binding error, the request is aborted with `c.AbortWithError(400, err).SetType(ErrorTypeBind)`. This sets the response status code to 400 and the `Content-Type` header is set to `text/plain; charset=utf-8`. Note that if you try to set the response code after this, it will result in a warning `[GIN-debug] [WARNING] Headers were already written. Wanted to override status code 400 with 422`. If you wish to have greater control over the behavior, consider using the `ShouldBind` equivalent method.
- **Type** - Should bind
  - **Methods** - `ShouldBind`, `ShouldBindJSON`, `ShouldBindXML`, `ShouldBindQuery`, `ShouldBindYAML`
  - **Behavior** - These methods use `ShouldBindWith` under the hood. If there is a binding error, the error is returned and it is the developer's responsibility to handle the request and error appropriately.

When using the Bind-method, Gin tries to infer the binder depending on the Content-Type header. If you are sure what you are binding, you can use `MustBindWith` or `ShouldBindWith`.

You can also specify that specific fields are required. If a field is decorated with `binding:"required"` and has a empty value when binding, an error will be returned.

```go
// Binding from JSON
type Login struct {
	User     string `form:"user" json:"user" xml:"user"  binding:"required"`
	Password string `form:"password" json:"password" xml:"password" binding:"required"`
}

func main() {
	router := gin.Default()

	// Example for binding JSON ({"user": "manu", "password": "123"})
	router.POST("/loginJSON", func(c *gin.Context) {
		var json Login
		if err := c.ShouldBindJSON(&json); err != nil {
			c.JSON(http.StatusBadRequest, gin.H{"error": err.Error()})
			return
		}
		
		if json.User != "manu" || json.Password != "123" {
			c.JSON(http.StatusUnauthorized, gin.H{"status": "unauthorized"})
			return
		} 
		
		c.JSON(http.StatusOK, gin.H{"status": "you are logged in"})
	})

	// Example for binding XML (
	//	<?xml version="1.0" encoding="UTF-8"?>
	//	<root>
	//		<user>user</user>
	//		<password>123</password>
	//	</root>)
	router.POST("/loginXML", func(c *gin.Context) {
		var xml Login
		if err := c.ShouldBindXML(&xml); err != nil {
			c.JSON(http.StatusBadRequest, gin.H{"error": err.Error()})
			return
		}
		
		if xml.User != "manu" || xml.Password != "123" {
			c.JSON(http.StatusUnauthorized, gin.H{"status": "unauthorized"})
			return
		} 
		
		c.JSON(http.StatusOK, gin.H{"status": "you are logged in"})
	})

	// Example for binding a HTML form (user=manu&password=123)
	router.POST("/loginForm", func(c *gin.Context) {
		var form Login
		// This will infer what binder to use depending on the content-type header.
		if err := c.ShouldBind(&form); err != nil {
			c.JSON(http.StatusBadRequest, gin.H{"error": err.Error()})
			return
		}
		
		if form.User != "manu" || form.Password != "123" {
			c.JSON(http.StatusUnauthorized, gin.H{"status": "unauthorized"})
			return
		} 
		
		c.JSON(http.StatusOK, gin.H{"status": "you are logged in"})
	})

	// Listen and serve on 0.0.0.0:8080
	router.Run(":8080")
}
```

**Sample request**
```shell
$ curl -v -X POST \
  http://localhost:8080/loginJSON \
  -H 'content-type: application/json' \
  -d '{ "user": "manu" }'
> POST /loginJSON HTTP/1.1
> Host: localhost:8080
> User-Agent: curl/7.51.0
> Accept: */*
> content-type: application/json
> Content-Length: 18
>
* upload completely sent off: 18 out of 18 bytes
< HTTP/1.1 400 Bad Request
< Content-Type: application/json; charset=utf-8
< Date: Fri, 04 Aug 2017 03:51:31 GMT
< Content-Length: 100
<
{"error":"Key: 'Login.Password' Error:Field validation for 'Password' failed on the 'required' tag"}
```

**Skip validate**

When running the above example using the above the `curl` command, it returns error. Because the example use `binding:"required"` for `Password`. If use `binding:"-"` for `Password`, then it will not return error when running the above example again.

### Custom Validators

It is also possible to register custom validators. See the [example code](https://github.com/gin-gonic/examples/tree/master/custom-validation/server.go).

```go
package main

import (
	"net/http"
	"reflect"
	"time"

	"github.com/gin-gonic/gin"
	"github.com/gin-gonic/gin/binding"
	"gopkg.in/go-playground/validator.v8"
)

// Booking contains binded and validated data.
type Booking struct {
	CheckIn  time.Time `form:"check_in" binding:"required,bookabledate" time_format:"2006-01-02"`
	CheckOut time.Time `form:"check_out" binding:"required,gtfield=CheckIn" time_format:"2006-01-02"`
}

func bookableDate(
	v *validator.Validate, topStruct reflect.Value, currentStructOrField reflect.Value,
	field reflect.Value, fieldType reflect.Type, fieldKind reflect.Kind, param string,
) bool {
	if date, ok := field.Interface().(time.Time); ok {
		today := time.Now()
		if today.Year() > date.Year() || today.YearDay() > date.YearDay() {
			return false
		}
	}
	return true
}

func main() {
	route := gin.Default()

	if v, ok := binding.Validator.Engine().(*validator.Validate); ok {
		v.RegisterValidation("bookabledate", bookableDate)
	}

	route.GET("/bookable", getBookable)
	route.Run(":8085")
}

func getBookable(c *gin.Context) {
	var b Booking
	if err := c.ShouldBindWith(&b, binding.Query); err == nil {
		c.JSON(http.StatusOK, gin.H{"message": "Booking dates are valid!"})
	} else {
		c.JSON(http.StatusBadRequest, gin.H{"error": err.Error()})
	}
}
```

```console
$ curl "localhost:8085/bookable?check_in=2018-04-16&check_out=2018-04-17"
{"message":"Booking dates are valid!"}

$ curl "localhost:8085/bookable?check_in=2018-03-08&check_out=2018-03-09"
{"error":"Key: 'Booking.CheckIn' Error:Field validation for 'CheckIn' failed on the 'bookabledate' tag"}
```

[Struct level validations](https://github.com/go-playground/validator/releases/tag/v8.7) can also be registered this way.
See the [struct-lvl-validation example](https://github.com/gin-gonic/examples/tree/master/struct-lvl-validations) to learn more.

### Only Bind Query String

`ShouldBindQuery` function only binds the query params and not the post data. See the [detail information](https://github.com/gin-gonic/gin/issues/742#issuecomment-315953017).

```go
package main

import (
	"log"

	"github.com/gin-gonic/gin"
)

type Person struct {
	Name    string `form:"name"`
	Address string `form:"address"`
}

func main() {
	route := gin.Default()
	route.Any("/testing", startPage)
	route.Run(":8085")
}

func startPage(c *gin.Context) {
	var person Person
	if c.ShouldBindQuery(&person) == nil {
		log.Println("====== Only Bind By Query String ======")
		log.Println(person.Name)
		log.Println(person.Address)
	}
	c.String(200, "Success")
}

```

### Bind Query String or Post Data

See the [detail information](https://github.com/gin-gonic/gin/issues/742#issuecomment-264681292).

```go
package main

import (
	"log"
	"time"

	"github.com/gin-gonic/gin"
)

type Person struct {
	Name     string    `form:"name"`
	Address  string    `form:"address"`
	Birthday time.Time `form:"birthday" time_format:"2006-01-02" time_utc:"1"`
}

func main() {
	route := gin.Default()
	route.GET("/testing", startPage)
	route.Run(":8085")
}

func startPage(c *gin.Context) {
	var person Person
	// If `GET`, only `Form` binding engine (`query`) used.
	// If `POST`, first checks the `content-type` for `JSON` or `XML`, then uses `Form` (`form-data`).
	// See more at https://github.com/gin-gonic/gin/blob/master/binding/binding.go#L48
	if c.ShouldBind(&person) == nil {
		log.Println(person.Name)
		log.Println(person.Address)
		log.Println(person.Birthday)
	}

	c.String(200, "Success")
}
```

Test it with:
```sh
$ curl -X GET "localhost:8085/testing?name=appleboy&address=xyz&birthday=1992-03-15"
```

### Bind Uri

See the [detail information](https://github.com/gin-gonic/gin/issues/846).

```go
package main

import "github.com/gin-gonic/gin"

type Person struct {
	ID string `uri:"id" binding:"required,uuid"`
	Name string `uri:"name" binding:"required"`
}

func main() {
	route := gin.Default()
	route.GET("/:name/:id", func(c *gin.Context) {
		var person Person
		if err := c.ShouldBindUri(&person); err != nil {
			c.JSON(400, gin.H{"msg": err})
			return
		}
		c.JSON(200, gin.H{"name": person.Name, "uuid": person.ID})
	})
	route.Run(":8088")
}
```

Test it with:
```sh
$ curl -v localhost:8088/thinkerou/987fbc97-4bed-5078-9f07-9141ba07c9f3
$ curl -v localhost:8088/thinkerou/not-uuid
```

### Bind HTML checkboxes

See the [detail information](https://github.com/gin-gonic/gin/issues/129#issuecomment-124260092)

main.go

```go
...

type myForm struct {
    Colors []string `form:"colors[]"`
}

...

func formHandler(c *gin.Context) {
    var fakeForm myForm
    c.ShouldBind(&fakeForm)
    c.JSON(200, gin.H{"color": fakeForm.Colors})
}

...

```

form.html

```html
<form action="/" method="POST">
    <p>Check some colors</p>
    <label for="red">Red</label>
    <input type="checkbox" name="colors[]" value="red" id="red">
    <label for="green">Green</label>
    <input type="checkbox" name="colors[]" value="green" id="green">
    <label for="blue">Blue</label>
    <input type="checkbox" name="colors[]" value="blue" id="blue">
    <input type="submit">
</form>
```

result:

```
{"color":["red","green","blue"]}
```

### Multipart/Urlencoded binding

```go
package main

import (
	"github.com/gin-gonic/gin"
)

type LoginForm struct {
	User     string `form:"user" binding:"required"`
	Password string `form:"password" binding:"required"`
}

func main() {
	router := gin.Default()
	router.POST("/login", func(c *gin.Context) {
		// you can bind multipart form with explicit binding declaration:
		// c.ShouldBindWith(&form, binding.Form)
		// or you can simply use autobinding with ShouldBind method:
		var form LoginForm
		// in this case proper binding will be automatically selected
		if c.ShouldBind(&form) == nil {
			if form.User == "user" && form.Password == "password" {
				c.JSON(200, gin.H{"status": "you are logged in"})
			} else {
				c.JSON(401, gin.H{"status": "unauthorized"})
			}
		}
	})
	router.Run(":8080")
}
```

Test it with:
```sh
$ curl -v --form user=user --form password=password http://localhost:8080/login
```

### XML, JSON, YAML and ProtoBuf rendering

```go
func main() {
	r := gin.Default()

	// gin.H is a shortcut for map[string]interface{}
	r.GET("/someJSON", func(c *gin.Context) {
		c.JSON(http.StatusOK, gin.H{"message": "hey", "status": http.StatusOK})
	})

	r.GET("/moreJSON", func(c *gin.Context) {
		// You also can use a struct
		var msg struct {
			Name    string `json:"user"`
			Message string
			Number  int
		}
		msg.Name = "Lena"
		msg.Message = "hey"
		msg.Number = 123
		// Note that msg.Name becomes "user" in the JSON
		// Will output  :   {"user": "Lena", "Message": "hey", "Number": 123}
		c.JSON(http.StatusOK, msg)
	})

	r.GET("/someXML", func(c *gin.Context) {
		c.XML(http.StatusOK, gin.H{"message": "hey", "status": http.StatusOK})
	})

	r.GET("/someYAML", func(c *gin.Context) {
		c.YAML(http.StatusOK, gin.H{"message": "hey", "status": http.StatusOK})
	})

	r.GET("/someProtoBuf", func(c *gin.Context) {
		reps := []int64{int64(1), int64(2)}
		label := "test"
		// The specific definition of protobuf is written in the testdata/protoexample file.
		data := &protoexample.Test{
			Label: &label,
			Reps:  reps,
		}
		// Note that data becomes binary data in the response
		// Will output protoexample.Test protobuf serialized data
		c.ProtoBuf(http.StatusOK, data)
	})

	// Listen and serve on 0.0.0.0:8080
	r.Run(":8080")
}
```

#### SecureJSON

Using SecureJSON to prevent json hijacking. Default prepends `"while(1),"` to response body if the given struct is array values.

```go
func main() {
	r := gin.Default()

	// You can also use your own secure json prefix
	// r.SecureJsonPrefix(")]}',\n")

	r.GET("/someJSON", func(c *gin.Context) {
		names := []string{"lena", "austin", "foo"}

		// Will output  :   while(1);["lena","austin","foo"]
		c.SecureJSON(http.StatusOK, names)
	})

	// Listen and serve on 0.0.0.0:8080
	r.Run(":8080")
}
```
#### JSONP

Using JSONP to request data from a server  in a different domain. Add callback to response body if the query parameter callback exists.

```go
func main() {
	r := gin.Default()

	r.GET("/JSONP?callback=x", func(c *gin.Context) {
		data := map[string]interface{}{
			"foo": "bar",
		}
		
		//callback is x
		// Will output  :   x({\"foo\":\"bar\"})
		c.JSONP(http.StatusOK, data)
	})

	// Listen and serve on 0.0.0.0:8080
	r.Run(":8080")
}
```

#### AsciiJSON

Using AsciiJSON to Generates ASCII-only JSON with escaped non-ASCII chracters.

```go
func main() {
	r := gin.Default()

	r.GET("/someJSON", func(c *gin.Context) {
		data := map[string]interface{}{
			"lang": "GO语言",
			"tag":  "<br>",
		}

		// will output : {"lang":"GO\u8bed\u8a00","tag":"\u003cbr\u003e"}
		c.AsciiJSON(http.StatusOK, data)
	})

	// Listen and serve on 0.0.0.0:8080
	r.Run(":8080")
}
```

#### PureJSON

Normally, JSON replaces special HTML characters with their unicode entities, e.g. `<` becomes  `\u003c`. If you want to encode such characters literally, you can use PureJSON instead.
This feature is unavailable in Go 1.6 and lower.

```go
func main() {
	r := gin.Default()
	
	// Serves unicode entities
	r.GET("/json", func(c *gin.Context) {
		c.JSON(200, gin.H{
			"html": "<b>Hello, world!</b>",
		})
	})
	
	// Serves literal characters
	r.GET("/purejson", func(c *gin.Context) {
		c.PureJSON(200, gin.H{
			"html": "<b>Hello, world!</b>",
		})
	})
	
	// listen and serve on 0.0.0.0:8080
	r.Run(":8080")
}
```

### Serving static files

```go
func main() {
	router := gin.Default()
	router.Static("/assets", "./assets")
	router.StaticFS("/more_static", http.Dir("my_file_system"))
	router.StaticFile("/favicon.ico", "./resources/favicon.ico")

	// Listen and serve on 0.0.0.0:8080
	router.Run(":8080")
}
```

### Serving data from reader

```go
func main() {
	router := gin.Default()
	router.GET("/someDataFromReader", func(c *gin.Context) {
		response, err := http.Get("https://raw.githubusercontent.com/gin-gonic/logo/master/color.png")
		if err != nil || response.StatusCode != http.StatusOK {
			c.Status(http.StatusServiceUnavailable)
			return
		}

		reader := response.Body
		contentLength := response.ContentLength
		contentType := response.Header.Get("Content-Type")

		extraHeaders := map[string]string{
			"Content-Disposition": `attachment; filename="gopher.png"`,
		}

		c.DataFromReader(http.StatusOK, contentLength, contentType, reader, extraHeaders)
	})
	router.Run(":8080")
}
```

### HTML rendering

Using LoadHTMLGlob() or LoadHTMLFiles()

```go
func main() {
	router := gin.Default()
	router.LoadHTMLGlob("templates/*")
	//router.LoadHTMLFiles("templates/template1.html", "templates/template2.html")
	router.GET("/index", func(c *gin.Context) {
		c.HTML(http.StatusOK, "index.tmpl", gin.H{
			"title": "Main website",
		})
	})
	router.Run(":8080")
}
```

templates/index.tmpl

```html
<html>
	<h1>
		{{ .title }}
	</h1>
</html>
```

Using templates with same name in different directories

```go
func main() {
	router := gin.Default()
	router.LoadHTMLGlob("templates/**/*")
	router.GET("/posts/index", func(c *gin.Context) {
		c.HTML(http.StatusOK, "posts/index.tmpl", gin.H{
			"title": "Posts",
		})
	})
	router.GET("/users/index", func(c *gin.Context) {
		c.HTML(http.StatusOK, "users/index.tmpl", gin.H{
			"title": "Users",
		})
	})
	router.Run(":8080")
}
```

templates/posts/index.tmpl

```html
{{ define "posts/index.tmpl" }}
<html><h1>
	{{ .title }}
</h1>
<p>Using posts/index.tmpl</p>
</html>
{{ end }}
```

templates/users/index.tmpl

```html
{{ define "users/index.tmpl" }}
<html><h1>
	{{ .title }}
</h1>
<p>Using users/index.tmpl</p>
</html>
{{ end }}
```

#### Custom Template renderer

You can also use your own html template render

```go
import "html/template"

func main() {
	router := gin.Default()
	html := template.Must(template.ParseFiles("file1", "file2"))
	router.SetHTMLTemplate(html)
	router.Run(":8080")
}
```

#### Custom Delimiters

You may use custom delims

```go
	r := gin.Default()
	r.Delims("{[{", "}]}")
	r.LoadHTMLGlob("/path/to/templates")
```

#### Custom Template Funcs

See the detail [example code](https://github.com/gin-gonic/examples/tree/master/template).

main.go

```go
import (
    "fmt"
    "html/template"
    "net/http"
    "time"

    "github.com/gin-gonic/gin"
)

func formatAsDate(t time.Time) string {
    year, month, day := t.Date()
    return fmt.Sprintf("%d%02d/%02d", year, month, day)
}

func main() {
    router := gin.Default()
    router.Delims("{[{", "}]}")
    router.SetFuncMap(template.FuncMap{
        "formatAsDate": formatAsDate,
    })
    router.LoadHTMLFiles("./testdata/template/raw.tmpl")

    router.GET("/raw", func(c *gin.Context) {
        c.HTML(http.StatusOK, "raw.tmpl", map[string]interface{}{
            "now": time.Date(2017, 07, 01, 0, 0, 0, 0, time.UTC),
        })
    })

    router.Run(":8080")
}

```

raw.tmpl

```html
Date: {[{.now | formatAsDate}]}
```

Result:
```
Date: 2017/07/01
```

### Multitemplate

Gin allow by default use only one html.Template. Check [a multitemplate render](https://github.com/gin-contrib/multitemplate) for using features like go 1.6 `block template`.

### Redirects

Issuing a HTTP redirect is easy. Both internal and external locations are supported.

```go
r.GET("/test", func(c *gin.Context) {
	c.Redirect(http.StatusMovedPermanently, "http://www.google.com/")
})
```


Issuing a Router redirect, use `HandleContext` like below.

``` go
r.GET("/test", func(c *gin.Context) {
    c.Request.URL.Path = "/test2"
    r.HandleContext(c)
})
r.GET("/test2", func(c *gin.Context) {
    c.JSON(200, gin.H{"hello": "world"})
})
```


### Custom Middleware

```go
func Logger() gin.HandlerFunc {
	return func(c *gin.Context) {
		t := time.Now()

		// Set example variable
		c.Set("example", "12345")

		// before request

		c.Next()

		// after request
		latency := time.Since(t)
		log.Print(latency)

		// access the status we are sending
		status := c.Writer.Status()
		log.Println(status)
	}
}

func main() {
	r := gin.New()
	r.Use(Logger())

	r.GET("/test", func(c *gin.Context) {
		example := c.MustGet("example").(string)

		// it would print: "12345"
		log.Println(example)
	})

	// Listen and serve on 0.0.0.0:8080
	r.Run(":8080")
}
```

### Using BasicAuth() middleware

```go
// simulate some private data
var secrets = gin.H{
	"foo":    gin.H{"email": "foo@bar.com", "phone": "123433"},
	"austin": gin.H{"email": "austin@example.com", "phone": "666"},
	"lena":   gin.H{"email": "lena@guapa.com", "phone": "523443"},
}

func main() {
	r := gin.Default()

	// Group using gin.BasicAuth() middleware
	// gin.Accounts is a shortcut for map[string]string
	authorized := r.Group("/admin", gin.BasicAuth(gin.Accounts{
		"foo":    "bar",
		"austin": "1234",
		"lena":   "hello2",
		"manu":   "4321",
	}))

	// /admin/secrets endpoint
	// hit "localhost:8080/admin/secrets
	authorized.GET("/secrets", func(c *gin.Context) {
		// get user, it was set by the BasicAuth middleware
		user := c.MustGet(gin.AuthUserKey).(string)
		if secret, ok := secrets[user]; ok {
			c.JSON(http.StatusOK, gin.H{"user": user, "secret": secret})
		} else {
			c.JSON(http.StatusOK, gin.H{"user": user, "secret": "NO SECRET :("})
		}
	})

	// Listen and serve on 0.0.0.0:8080
	r.Run(":8080")
}
```

### Goroutines inside a middleware

When starting new Goroutines inside a middleware or handler, you **SHOULD NOT** use the original context inside it, you have to use a read-only copy.

```go
func main() {
	r := gin.Default()

	r.GET("/long_async", func(c *gin.Context) {
		// create copy to be used inside the goroutine
		cCp := c.Copy()
		go func() {
			// simulate a long task with time.Sleep(). 5 seconds
			time.Sleep(5 * time.Second)

			// note that you are using the copied context "cCp", IMPORTANT
			log.Println("Done! in path " + cCp.Request.URL.Path)
		}()
	})

	r.GET("/long_sync", func(c *gin.Context) {
		// simulate a long task with time.Sleep(). 5 seconds
		time.Sleep(5 * time.Second)

		// since we are NOT using a goroutine, we do not have to copy the context
		log.Println("Done! in path " + c.Request.URL.Path)
	})

	// Listen and serve on 0.0.0.0:8080
	r.Run(":8080")
}
```

### Custom HTTP configuration

Use `http.ListenAndServe()` directly, like this:

```go
func main() {
	router := gin.Default()
	http.ListenAndServe(":8080", router)
}
```
or

```go
func main() {
	router := gin.Default()

	s := &http.Server{
		Addr:           ":8080",
		Handler:        router,
		ReadTimeout:    10 * time.Second,
		WriteTimeout:   10 * time.Second,
		MaxHeaderBytes: 1 << 20,
	}
	s.ListenAndServe()
}
```

### Support Let's Encrypt

example for 1-line LetsEncrypt HTTPS servers.

```go
package main

import (
	"log"

	"github.com/gin-gonic/autotls"
	"github.com/gin-gonic/gin"
)

func main() {
	r := gin.Default()

	// Ping handler
	r.GET("/ping", func(c *gin.Context) {
		c.String(200, "pong")
	})

	log.Fatal(autotls.Run(r, "example1.com", "example2.com"))
}
```

example for custom autocert manager.

```go
package main

import (
	"log"

	"github.com/gin-gonic/autotls"
	"github.com/gin-gonic/gin"
	"golang.org/x/crypto/acme/autocert"
)

func main() {
	r := gin.Default()

	// Ping handler
	r.GET("/ping", func(c *gin.Context) {
		c.String(200, "pong")
	})

	m := autocert.Manager{
		Prompt:     autocert.AcceptTOS,
		HostPolicy: autocert.HostWhitelist("example1.com", "example2.com"),
		Cache:      autocert.DirCache("/var/www/.cache"),
	}

	log.Fatal(autotls.RunWithManager(r, &m))
}
```

### Run multiple service using Gin

See the [question](https://github.com/gin-gonic/gin/issues/346) and try the following example:

```go
package main

import (
	"log"
	"net/http"
	"time"

	"github.com/gin-gonic/gin"
	"golang.org/x/sync/errgroup"
)

var (
	g errgroup.Group
)

func router01() http.Handler {
	e := gin.New()
	e.Use(gin.Recovery())
	e.GET("/", func(c *gin.Context) {
		c.JSON(
			http.StatusOK,
			gin.H{
				"code":  http.StatusOK,
				"error": "Welcome server 01",
			},
		)
	})

	return e
}

func router02() http.Handler {
	e := gin.New()
	e.Use(gin.Recovery())
	e.GET("/", func(c *gin.Context) {
		c.JSON(
			http.StatusOK,
			gin.H{
				"code":  http.StatusOK,
				"error": "Welcome server 02",
			},
		)
	})

	return e
}

func main() {
	server01 := &http.Server{
		Addr:         ":8080",
		Handler:      router01(),
		ReadTimeout:  5 * time.Second,
		WriteTimeout: 10 * time.Second,
	}

	server02 := &http.Server{
		Addr:         ":8081",
		Handler:      router02(),
		ReadTimeout:  5 * time.Second,
		WriteTimeout: 10 * time.Second,
	}

	g.Go(func() error {
		return server01.ListenAndServe()
	})

	g.Go(func() error {
		return server02.ListenAndServe()
	})

	if err := g.Wait(); err != nil {
		log.Fatal(err)
	}
}
```

### Graceful restart or stop

Do you want to graceful restart or stop your web server?
There are some ways this can be done.

We can use [fvbock/endless](https://github.com/fvbock/endless) to replace the default `ListenAndServe`. Refer issue [#296](https://github.com/gin-gonic/gin/issues/296) for more details.

```go
router := gin.Default()
router.GET("/", handler)
// [...]
endless.ListenAndServe(":4242", router)
```

An alternative to endless:

* [manners](https://github.com/braintree/manners): A polite Go HTTP server that shuts down gracefully.
* [graceful](https://github.com/tylerb/graceful): Graceful is a Go package enabling graceful shutdown of an http.Handler server.
* [grace](https://github.com/facebookgo/grace): Graceful restart & zero downtime deploy for Go servers.

If you are using Go 1.8, you may not need to use this library! Consider using http.Server's built-in [Shutdown()](https://golang.org/pkg/net/http/#Server.Shutdown) method for graceful shutdowns. See the full [graceful-shutdown](https://github.com/gin-gonic/examples/tree/master/graceful-shutdown) example with gin.

```go
// +build go1.8

package main

import (
	"context"
	"log"
	"net/http"
	"os"
	"os/signal"
	"syscall"
	"time"

	"github.com/gin-gonic/gin"
)

func main() {
	router := gin.Default()
	router.GET("/", func(c *gin.Context) {
		time.Sleep(5 * time.Second)
		c.String(http.StatusOK, "Welcome Gin Server")
	})

	srv := &http.Server{
		Addr:    ":8080",
		Handler: router,
	}

	go func() {
		// service connections
		if err := srv.ListenAndServe(); err != nil && err != http.ErrServerClosed {
			log.Fatalf("listen: %s\n", err)
		}
	}()

	// Wait for interrupt signal to gracefully shutdown the server with
	// a timeout of 5 seconds.
	quit := make(chan os.Signal)
	// kill (no param) default send syscanll.SIGTERM
	// kill -2 is syscall.SIGINT
	// kill -9 is syscall. SIGKILL but can"t be catch, so don't need add it
	signal.Notify(quit, syscall.SIGINT, syscall.SIGTERM)
	<-quit
	log.Println("Shutdown Server ...")

	ctx, cancel := context.WithTimeout(context.Background(), 5*time.Second)
	defer cancel()
	if err := srv.Shutdown(ctx); err != nil {
		log.Fatal("Server Shutdown:", err)
	}
	// catching ctx.Done(). timeout of 5 seconds.
	select {
	case <-ctx.Done():
		log.Println("timeout of 5 seconds.")
	}
	log.Println("Server exiting")
}
```

### Build a single binary with templates

You can build a server into a single binary containing templates by using [go-assets][].

[go-assets]: https://github.com/jessevdk/go-assets

```go
func main() {
	r := gin.New()

	t, err := loadTemplate()
	if err != nil {
		panic(err)
	}
	r.SetHTMLTemplate(t)

	r.GET("/", func(c *gin.Context) {
		c.HTML(http.StatusOK, "/html/index.tmpl",nil)
	})
	r.Run(":8080")
}

// loadTemplate loads templates embedded by go-assets-builder
func loadTemplate() (*template.Template, error) {
	t := template.New("")
	for name, file := range Assets.Files {
		if file.IsDir() || !strings.HasSuffix(name, ".tmpl") {
			continue
		}
		h, err := ioutil.ReadAll(file)
		if err != nil {
			return nil, err
		}
		t, err = t.New(name).Parse(string(h))
		if err != nil {
			return nil, err
		}
	}
	return t, nil
}
```

See a complete example in the `https://github.com/gin-gonic/examples/tree/master/assets-in-binary` directory.

### Bind form-data request with custom struct

The follow example using custom struct:

```go
type StructA struct {
    FieldA string `form:"field_a"`
}

type StructB struct {
    NestedStruct StructA
    FieldB string `form:"field_b"`
}

type StructC struct {
    NestedStructPointer *StructA
    FieldC string `form:"field_c"`
}

type StructD struct {
    NestedAnonyStruct struct {
        FieldX string `form:"field_x"`
    }
    FieldD string `form:"field_d"`
}

func GetDataB(c *gin.Context) {
    var b StructB
    c.Bind(&b)
    c.JSON(200, gin.H{
        "a": b.NestedStruct,
        "b": b.FieldB,
    })
}

func GetDataC(c *gin.Context) {
    var b StructC
    c.Bind(&b)
    c.JSON(200, gin.H{
        "a": b.NestedStructPointer,
        "c": b.FieldC,
    })
}

func GetDataD(c *gin.Context) {
    var b StructD
    c.Bind(&b)
    c.JSON(200, gin.H{
        "x": b.NestedAnonyStruct,
        "d": b.FieldD,
    })
}

func main() {
    r := gin.Default()
    r.GET("/getb", GetDataB)
    r.GET("/getc", GetDataC)
    r.GET("/getd", GetDataD)

    r.Run()
}
```

Using the command `curl` command result:

```
$ curl "http://localhost:8080/getb?field_a=hello&field_b=world"
{"a":{"FieldA":"hello"},"b":"world"}
$ curl "http://localhost:8080/getc?field_a=hello&field_c=world"
{"a":{"FieldA":"hello"},"c":"world"}
$ curl "http://localhost:8080/getd?field_x=hello&field_d=world"
{"d":"world","x":{"FieldX":"hello"}}
```

### Try to bind body into different structs

The normal methods for binding request body consumes `c.Request.Body` and they
cannot be called multiple times.

```go
type formA struct {
  Foo string `json:"foo" xml:"foo" binding:"required"`
}

type formB struct {
  Bar string `json:"bar" xml:"bar" binding:"required"`
}

func SomeHandler(c *gin.Context) {
  objA := formA{}
  objB := formB{}
  // This c.ShouldBind consumes c.Request.Body and it cannot be reused.
  if errA := c.ShouldBind(&objA); errA == nil {
    c.String(http.StatusOK, `the body should be formA`)
  // Always an error is occurred by this because c.Request.Body is EOF now.
  } else if errB := c.ShouldBind(&objB); errB == nil {
    c.String(http.StatusOK, `the body should be formB`)
  } else {
    ...
  }
}
```

For this, you can use `c.ShouldBindBodyWith`.

```go
func SomeHandler(c *gin.Context) {
  objA := formA{}
  objB := formB{}
  // This reads c.Request.Body and stores the result into the context.
  if errA := c.ShouldBindBodyWith(&objA, binding.JSON); errA == nil {
    c.String(http.StatusOK, `the body should be formA`)
  // At this time, it reuses body stored in the context.
  } else if errB := c.ShouldBindBodyWith(&objB, binding.JSON); errB == nil {
    c.String(http.StatusOK, `the body should be formB JSON`)
  // And it can accepts other formats
  } else if errB2 := c.ShouldBindBodyWith(&objB, binding.XML); errB2 == nil {
    c.String(http.StatusOK, `the body should be formB XML`)
  } else {
    ...
  }
}
```

* `c.ShouldBindBodyWith` stores body into the context before binding. This has
a slight impact to performance, so you should not use this method if you are
enough to call binding at once.
* This feature is only needed for some formats -- `JSON`, `XML`, `MsgPack`,
`ProtoBuf`. For other formats, `Query`, `Form`, `FormPost`, `FormMultipart`,
can be called by `c.ShouldBind()` multiple times without any damage to
performance (See [#1341](https://github.com/gin-gonic/gin/pull/1341)).

### http2 server push

http.Pusher is supported only **go1.8+**. See the [golang blog](https://blog.golang.org/h2push) for detail information.

```go
package main

import (
	"html/template"
	"log"

	"github.com/gin-gonic/gin"
)

var html = template.Must(template.New("https").Parse(`
<html>
<head>
  <title>Https Test</title>
  <script src="/assets/app.js"></script>
</head>
<body>
  <h1 style="color:red;">Welcome, Ginner!</h1>
</body>
</html>
`))

func main() {
	r := gin.Default()
	r.Static("/assets", "./assets")
	r.SetHTMLTemplate(html)

	r.GET("/", func(c *gin.Context) {
		if pusher := c.Writer.Pusher(); pusher != nil {
			// use pusher.Push() to do server push
			if err := pusher.Push("/assets/app.js", nil); err != nil {
				log.Printf("Failed to push: %v", err)
			}
		}
		c.HTML(200, "https", gin.H{
			"status": "success",
		})
	})

	// Listen and Server in https://127.0.0.1:8080
	r.RunTLS(":8080", "./testdata/server.pem", "./testdata/server.key")
}
```

### Define format for the log of routes

The default log of routes is:
```
[GIN-debug] POST   /foo                      --> main.main.func1 (3 handlers)
[GIN-debug] GET    /bar                      --> main.main.func2 (3 handlers)
[GIN-debug] GET    /status                   --> main.main.func3 (3 handlers)
```

If you want to log this information in given format (e.g. JSON, key values or something else), then you can define this format with `gin.DebugPrintRouteFunc`.
In the example below, we log all routes with standard log package but you can use another log tools that suits of your needs.
```go
import (
	"log"
	"net/http"

	"github.com/gin-gonic/gin"
)

func main() {
	r := gin.Default()
	gin.DebugPrintRouteFunc = func(httpMethod, absolutePath, handlerName string, nuHandlers int) {
		log.Printf("endpoint %v %v %v %v\n", httpMethod, absolutePath, handlerName, nuHandlers)
	}

	r.POST("/foo", func(c *gin.Context) {
		c.JSON(http.StatusOK, "foo")
	})

	r.GET("/bar", func(c *gin.Context) {
		c.JSON(http.StatusOK, "bar")
	})

	r.GET("/status", func(c *gin.Context) {
		c.JSON(http.StatusOK, "ok")
	})

	// Listen and Server in http://0.0.0.0:8080
	r.Run()
}
```

### Set and get a cookie

```go
import (
    "fmt"

    "github.com/gin-gonic/gin"
)

func main() {

    router := gin.Default()

    router.GET("/cookie", func(c *gin.Context) {

        cookie, err := c.Cookie("gin_cookie")

        if err != nil {
            cookie = "NotSet"
            c.SetCookie("gin_cookie", "test", 3600, "/", "localhost", false, true)
        }

        fmt.Printf("Cookie value: %s \n", cookie)
    })

    router.Run()
}
```


## Testing

The `net/http/httptest` package is preferable way for HTTP testing.

```go
package main

func setupRouter() *gin.Engine {
	r := gin.Default()
	r.GET("/ping", func(c *gin.Context) {
		c.String(200, "pong")
	})
	return r
}

func main() {
	r := setupRouter()
	r.Run(":8080")
}
```

Test for code example above:

```go
package main

import (
	"net/http"
	"net/http/httptest"
	"testing"

	"github.com/stretchr/testify/assert"
)

func TestPingRoute(t *testing.T) {
	router := setupRouter()

	w := httptest.NewRecorder()
	req, _ := http.NewRequest("GET", "/ping", nil)
	router.ServeHTTP(w, req)

	assert.Equal(t, 200, w.Code)
	assert.Equal(t, "pong", w.Body.String())
}
```

## Users

Awesome project lists using [Gin](https://github.com/gin-gonic/gin) web framework.

* [gorush](https://github.com/appleboy/gorush): A push notification server written in Go.
* [fnproject](https://github.com/fnproject/fn): The container native, cloud agnostic serverless platform.
* [photoprism](https://github.com/photoprism/photoprism): Personal photo management powered by Go and Google TensorFlow.
* [krakend](https://github.com/devopsfaith/krakend): Ultra performant API Gateway with middlewares.
* [picfit](https://github.com/thoas/picfit): An image resizing server written in Go.<|MERGE_RESOLUTION|>--- conflicted
+++ resolved
@@ -69,11 +69,7 @@
 
 To install Gin package, you need to install Go and set your Go workspace first.
 
-<<<<<<< HEAD
-1. Download and install it:
-=======
-The first need [Go](https://golang.org/) installed (**version 1.8+ is required**), then you can use the below Go command to install Gin.
->>>>>>> 7a2b89bb
+1. The first need [Go](https://golang.org/) installed (**version 1.8+ is required**), then you can use the below Go command to install Gin.
 
 ```sh
 $ go get -u github.com/gin-gonic/gin
