// Copyright 2022 Gin Core Team. All rights reserved.
// Use of this source code is governed by a MIT style
// license that can be found in the LICENSE file.

//go:build sonic && (linux || windows || darwin)

package json

import "github.com/bytedance/sonic"

var (
	json = sonic.ConfigStd
	// Marshal is exported by gin/json package.
	Marshal = json.Marshal
	// Unmarshal is exported by gin/json package.
	Unmarshal = json.Unmarshal
	// MarshalIndent is exported by gin/json package.
	MarshalIndent = json.MarshalIndent
	// NewDecoder is exported by gin/json package.
	NewDecoder = json.NewDecoder
	// NewEncoder is exported by gin/json package.
	NewEncoder = json.NewEncoder
<<<<<<< HEAD
)

// Package indicates what library is being used for JSON encoding.
const Package = "github.com/bytedance/sonic"
=======
	// Valid is exported by gin/json package.
	Valid = json.Valid
)
>>>>>>> 563f4f60
<|MERGE_RESOLUTION|>--- conflicted
+++ resolved
@@ -20,13 +20,9 @@
 	NewDecoder = json.NewDecoder
 	// NewEncoder is exported by gin/json package.
 	NewEncoder = json.NewEncoder
-<<<<<<< HEAD
+	// Valid is exported by gin/json package.
+	Valid = json.Valid
 )
 
 // Package indicates what library is being used for JSON encoding.
-const Package = "github.com/bytedance/sonic"
-=======
-	// Valid is exported by gin/json package.
-	Valid = json.Valid
-)
->>>>>>> 563f4f60
+const Package = "github.com/bytedance/sonic"