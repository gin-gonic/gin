--- conflicted
+++ resolved
@@ -349,24 +349,13 @@
 	// Find root of the tree for the given HTTP method
 	t := engine.trees
 	for i, tl := 0, len(t); i < tl; i++ {
-<<<<<<< HEAD
-		if t[i].method == httpMethod {
-			root := t[i].root
-			// Find route in tree
-			handlers, params, relativePath, tsr := root.getValue(path, c.Params, unescape)
-			c.RelativePath = relativePath
-			if handlers != nil {
-				c.handlers = handlers
-				c.Params = params
-				c.Next()
-				c.writermem.WriteHeaderNow()
-=======
 		if t[i].method != httpMethod {
 			continue
 		}
 		root := t[i].root
 		// Find route in tree
-		handlers, params, tsr := root.getValue(path, c.Params, unescape)
+    handlers, params, relativePath, tsr := root.getValue(path, c.Params, unescape)
+		c.RelativePath = relativePath
 		if handlers != nil {
 			c.handlers = handlers
 			c.Params = params
@@ -377,7 +366,6 @@
 		if httpMethod != "CONNECT" && path != "/" {
 			if tsr && engine.RedirectTrailingSlash {
 				redirectTrailingSlash(c)
->>>>>>> 64a45486
 				return
 			}
 			if engine.RedirectFixedPath && redirectFixedPath(c, root, engine.RedirectFixedPath) {
@@ -389,14 +377,6 @@
 
 	if engine.HandleMethodNotAllowed {
 		for _, tree := range engine.trees {
-<<<<<<< HEAD
-			if tree.method != httpMethod {
-				if handlers, _, _, _ := tree.root.getValue(path, nil, unescape); handlers != nil {
-					c.handlers = engine.allNoMethod
-					serveError(c, http.StatusMethodNotAllowed, default405Body)
-					return
-				}
-=======
 			if tree.method == httpMethod {
 				continue
 			}
@@ -404,7 +384,6 @@
 				c.handlers = engine.allNoMethod
 				serveError(c, http.StatusMethodNotAllowed, default405Body)
 				return
->>>>>>> 64a45486
 			}
 		}
 	}
