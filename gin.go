--- conflicted
+++ resolved
@@ -10,13 +10,10 @@
 	"net"
 	"net/http"
 	"os"
-<<<<<<< HEAD
 	"path"
-=======
 	"path/filepath"
 	"sort"
 	"strings"
->>>>>>> 628f0a1e
 	"sync"
 
 	"github.com/gin-gonic/gin/internal/bytesconv"
