--- conflicted
+++ resolved
@@ -11,11 +11,8 @@
 	"net/http"
 	"os"
 	"path"
-<<<<<<< HEAD
 	"path/filepath"
 	"sort"
-=======
->>>>>>> 215c9ce2
 	"strings"
 	"sync"
 
