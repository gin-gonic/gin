// Copyright 2014 Manu Martinez-Almeida.  All rights reserved.
// Use of this source code is governed by a MIT style
// license that can be found in the LICENSE file.

package gin

import (
	"fmt"
	"html/template"
	"net"
	"net/http"
	"os"
	"path"
	"sync"

	"github.com/gin-gonic/gin/render"
)

const defaultMultipartMemory = 32 << 20 // 32 MB

var (
	default404Body   = []byte("404 page not found")
	default405Body   = []byte("405 method not allowed")
	defaultAppEngine bool
)

// HandlerFunc defines the handler used by gin middleware as return value.
type HandlerFunc func(*Context)

// HandlersChain defines a HandlerFunc array.
type HandlersChain []HandlerFunc

// Last returns the last handler in the chain. ie. the last handler is the main own.
func (c HandlersChain) Last() HandlerFunc {
	if length := len(c); length > 0 {
		return c[length-1]
	}
	return nil
}

// RouteInfo represents a request route's specification which contains method and path and its handler.
type RouteInfo struct {
	Method      string
	Path        string
	Handler     string
	HandlerFunc HandlerFunc
}

// RoutesInfo defines a RouteInfo array.
type RoutesInfo []RouteInfo

// Engine is the framework's instance, it contains the muxer, middleware and configuration settings.
// Create an instance of Engine, by using New() or Default()
type Engine struct {
	RouterGroup

	// Enables automatic redirection if the current route can't be matched but a
	// handler for the path with (without) the trailing slash exists.
	// For example if /foo/ is requested but a route only exists for /foo, the
	// client is redirected to /foo with http status code 301 for GET requests
	// and 307 for all other request methods.
	RedirectTrailingSlash bool

	// If enabled, the router tries to fix the current request path, if no
	// handle is registered for it.
	// First superfluous path elements like ../ or // are removed.
	// Afterwards the router does a case-insensitive lookup of the cleaned path.
	// If a handle can be found for this route, the router makes a redirection
	// to the corrected path with status code 301 for GET requests and 307 for
	// all other request methods.
	// For example /FOO and /..//Foo could be redirected to /foo.
	// RedirectTrailingSlash is independent of this option.
	RedirectFixedPath bool

	// If enabled, the router checks if another method is allowed for the
	// current route, if the current request can not be routed.
	// If this is the case, the request is answered with 'Method Not Allowed'
	// and HTTP status code 405.
	// If no other Method is allowed, the request is delegated to the NotFound
	// handler.
	HandleMethodNotAllowed bool
	ForwardedByClientIP    bool

	// #726 #755 If enabled, it will thrust some headers starting with
	// 'X-AppEngine...' for better integration with that PaaS.
	AppEngine bool

	// If enabled, the url.RawPath will be used to find parameters.
	UseRawPath bool

	// If true, the path value will be unescaped.
	// If UseRawPath is false (by default), the UnescapePathValues effectively is true,
	// as url.Path gonna be used, which is already unescaped.
	UnescapePathValues bool

	// Value of 'maxMemory' param that is given to http.Request's ParseMultipartForm
	// method call.
	MaxMultipartMemory int64

	delims           render.Delims
	secureJsonPrefix string
	HTMLRender       render.HTMLRender
	FuncMap          template.FuncMap
	allNoRoute       HandlersChain
	allNoMethod      HandlersChain
	noRoute          HandlersChain
	noMethod         HandlersChain
	pool             sync.Pool
	trees            methodTrees
}

var _ IRouter = &Engine{}

// New returns a new blank Engine instance without any middleware attached.
// By default the configuration is:
// - RedirectTrailingSlash:  true
// - RedirectFixedPath:      false
// - HandleMethodNotAllowed: false
// - ForwardedByClientIP:    true
// - UseRawPath:             false
// - UnescapePathValues:     true
func New() *Engine {
	debugPrintWARNINGNew()
	engine := &Engine{
		RouterGroup: RouterGroup{
			Handlers: nil,
			basePath: "/",
			root:     true,
		},
		FuncMap:                template.FuncMap{},
		RedirectTrailingSlash:  true,
		RedirectFixedPath:      false,
		HandleMethodNotAllowed: false,
		ForwardedByClientIP:    true,
		AppEngine:              defaultAppEngine,
		UseRawPath:             false,
		UnescapePathValues:     true,
		MaxMultipartMemory:     defaultMultipartMemory,
		trees:                  make(methodTrees, 0, 9),
		delims:                 render.Delims{Left: "{{", Right: "}}"},
		secureJsonPrefix:       "while(1);",
	}
	engine.RouterGroup.engine = engine
	engine.pool.New = func() interface{} {
		return engine.allocateContext()
	}
	return engine
}

// Default returns an Engine instance with the Logger and Recovery middleware already attached.
func Default() *Engine {
	debugPrintWARNINGDefault()
	engine := New()
	engine.Use(Logger(), Recovery())
	return engine
}

func (engine *Engine) allocateContext() *Context {
	return &Context{engine: engine}
}

// Delims sets template left and right delims and returns a Engine instance.
func (engine *Engine) Delims(left, right string) *Engine {
	engine.delims = render.Delims{Left: left, Right: right}
	return engine
}

// SecureJsonPrefix sets the secureJsonPrefix used in Context.SecureJSON.
func (engine *Engine) SecureJsonPrefix(prefix string) *Engine {
	engine.secureJsonPrefix = prefix
	return engine
}

// LoadHTMLGlob loads HTML files identified by glob pattern
// and associates the result with HTML renderer.
func (engine *Engine) LoadHTMLGlob(pattern string) {
	left := engine.delims.Left
	right := engine.delims.Right
	templ := template.Must(template.New("").Delims(left, right).Funcs(engine.FuncMap).ParseGlob(pattern))

	if IsDebugging() {
		debugPrintLoadTemplate(templ)
		engine.HTMLRender = render.HTMLDebug{Glob: pattern, FuncMap: engine.FuncMap, Delims: engine.delims}
		return
	}

	engine.SetHTMLTemplate(templ)
}

// LoadHTMLFiles loads a slice of HTML files
// and associates the result with HTML renderer.
func (engine *Engine) LoadHTMLFiles(files ...string) {
	if IsDebugging() {
		engine.HTMLRender = render.HTMLDebug{Files: files, FuncMap: engine.FuncMap, Delims: engine.delims}
		return
	}

	templ := template.Must(template.New("").Delims(engine.delims.Left, engine.delims.Right).Funcs(engine.FuncMap).ParseFiles(files...))
	engine.SetHTMLTemplate(templ)
}

// SetHTMLTemplate associate a template with HTML renderer.
func (engine *Engine) SetHTMLTemplate(templ *template.Template) {
	if len(engine.trees) > 0 {
		debugPrintWARNINGSetHTMLTemplate()
	}

	engine.HTMLRender = render.HTMLProduction{Template: templ.Funcs(engine.FuncMap)}
}

// SetFuncMap sets the FuncMap used for template.FuncMap.
func (engine *Engine) SetFuncMap(funcMap template.FuncMap) {
	engine.FuncMap = funcMap
}

// NoRoute adds handlers for NoRoute. It return a 404 code by default.
func (engine *Engine) NoRoute(handlers ...HandlerFunc) {
	engine.noRoute = handlers
	engine.rebuild404Handlers()
}

// NoMethod sets the handlers called when... TODO.
func (engine *Engine) NoMethod(handlers ...HandlerFunc) {
	engine.noMethod = handlers
	engine.rebuild405Handlers()
}

// Use attaches a global middleware to the router. ie. the middleware attached though Use() will be
// included in the handlers chain for every single request. Even 404, 405, static files...
// For example, this is the right place for a logger or error management middleware.
func (engine *Engine) Use(middleware ...HandlerFunc) IRoutes {
	engine.RouterGroup.Use(middleware...)
	engine.rebuild404Handlers()
	engine.rebuild405Handlers()
	return engine
}

func (engine *Engine) rebuild404Handlers() {
	engine.allNoRoute = engine.combineHandlers(engine.noRoute)
}

func (engine *Engine) rebuild405Handlers() {
	engine.allNoMethod = engine.combineHandlers(engine.noMethod)
}

func (engine *Engine) addRoute(method, path string, handlers HandlersChain) {
	assert1(path[0] == '/', "path must begin with '/'")
	assert1(method != "", "HTTP method can not be empty")
	assert1(len(handlers) > 0, "there must be at least one handler")

	debugPrintRoute(method, path, handlers)
	root := engine.trees.get(method)
	if root == nil {
		root = new(node)
		engine.trees = append(engine.trees, methodTree{method: method, root: root})
	}
	root.addRoute(path, handlers)
}

// Routes returns a slice of registered routes, including some useful information, such as:
// the http method, path and the handler name.
func (engine *Engine) Routes() (routes RoutesInfo) {
	for _, tree := range engine.trees {
		routes = iterate("", tree.method, routes, tree.root)
	}
	return routes
}

func iterate(path, method string, routes RoutesInfo, root *node) RoutesInfo {
	path += root.path
	if len(root.handlers) > 0 {
		handlerFunc := root.handlers.Last()
		routes = append(routes, RouteInfo{
			Method:      method,
			Path:        path,
			Handler:     nameOfFunction(handlerFunc),
			HandlerFunc: handlerFunc,
		})
	}
	for _, child := range root.children {
		routes = iterate(path, method, routes, child)
	}
	return routes
}

// Run attaches the router to a http.Server and starts listening and serving HTTP requests.
// It is a shortcut for http.ListenAndServe(addr, router)
// Note: this method will block the calling goroutine indefinitely unless an error happens.
func (engine *Engine) Run(addr ...string) (err error) {
	defer func() { debugPrintError(err) }()

	address := resolveAddress(addr)
	debugPrint("Listening and serving HTTP on %s\n", address)
	err = http.ListenAndServe(address, engine)
	return
}

// RunTLS attaches the router to a http.Server and starts listening and serving HTTPS (secure) requests.
// It is a shortcut for http.ListenAndServeTLS(addr, certFile, keyFile, router)
// Note: this method will block the calling goroutine indefinitely unless an error happens.
func (engine *Engine) RunTLS(addr, certFile, keyFile string) (err error) {
	debugPrint("Listening and serving HTTPS on %s\n", addr)
	defer func() { debugPrintError(err) }()

	err = http.ListenAndServeTLS(addr, certFile, keyFile, engine)
	return
}

// RunUnix attaches the router to a http.Server and starts listening and serving HTTP requests
// through the specified unix socket (ie. a file).
// Note: this method will block the calling goroutine indefinitely unless an error happens.
func (engine *Engine) RunUnix(file string) (err error) {
	debugPrint("Listening and serving HTTP on unix:/%s", file)
	defer func() { debugPrintError(err) }()

	os.Remove(file)
	listener, err := net.Listen("unix", file)
	if err != nil {
		return
	}
	defer listener.Close()
	os.Chmod(file, 0777)
	err = http.Serve(listener, engine)
	return
}

// RunFd attaches the router to a http.Server and starts listening and serving HTTP requests
// through the specified file descriptor.
// Note: this method will block the calling goroutine indefinitely unless an error happens.
func (engine *Engine) RunFd(fd int) (err error) {
	debugPrint("Listening and serving HTTP on fd@%d", fd)
	defer func() { debugPrintError(err) }()

	f := os.NewFile(uintptr(fd), fmt.Sprintf("fd@%d", fd))
	listener, err := net.FileListener(f)
	if err != nil {
		return
	}
	defer listener.Close()
	err = http.Serve(listener, engine)
	return
}

// ServeHTTP conforms to the http.Handler interface.
func (engine *Engine) ServeHTTP(w http.ResponseWriter, req *http.Request) {
	c := engine.pool.Get().(*Context)
	c.writermem.reset(w)
	c.Request = req
	c.reset()

	engine.handleHTTPRequest(c)

	engine.pool.Put(c)
}

// HandleContext re-enter a context that has been rewritten.
// This can be done by setting c.Request.URL.Path to your new target.
// Disclaimer: You can loop yourself to death with this, use wisely.
func (engine *Engine) HandleContext(c *Context) {
	oldIndexValue := c.index
	c.reset()
	engine.handleHTTPRequest(c)

	c.index = oldIndexValue
}

func (engine *Engine) handleHTTPRequest(c *Context) {
	httpMethod := c.Request.Method
	rPath := c.Request.URL.Path
	unescape := false
	if engine.UseRawPath && len(c.Request.URL.RawPath) > 0 {
		rPath = c.Request.URL.RawPath
		unescape = engine.UnescapePathValues
	}

	// Find root of the tree for the given HTTP method
	t := engine.trees
	for i, tl := 0, len(t); i < tl; i++ {
		if t[i].method != httpMethod {
			continue
		}
		root := t[i].root
		// Find route in tree
<<<<<<< HEAD
		handlers, params, route, tsr := root.getValue(path, c.Params, unescape)
=======
		handlers, params, tsr := root.getValue(rPath, c.Params, unescape)
>>>>>>> 70a0aba3
		if handlers != nil {
			c.handlers = handlers
			c.Params = params
			c.Route = route
			c.Next()
			c.writermem.WriteHeaderNow()
			return
		}
		if httpMethod != "CONNECT" && rPath != "/" {
			if tsr && engine.RedirectTrailingSlash {
				redirectTrailingSlash(c)
				return
			}
			if engine.RedirectFixedPath && redirectFixedPath(c, root, engine.RedirectFixedPath) {
				return
			}
		}
		break
	}

	if engine.HandleMethodNotAllowed {
		for _, tree := range engine.trees {
			if tree.method == httpMethod {
				continue
			}
<<<<<<< HEAD
			if handlers, _, _, _ := tree.root.getValue(path, nil, unescape); handlers != nil {
=======
			if handlers, _, _ := tree.root.getValue(rPath, nil, unescape); handlers != nil {
>>>>>>> 70a0aba3
				c.handlers = engine.allNoMethod
				serveError(c, http.StatusMethodNotAllowed, default405Body)
				return
			}
		}
	}
	c.handlers = engine.allNoRoute
	serveError(c, http.StatusNotFound, default404Body)
}

var mimePlain = []string{MIMEPlain}

func serveError(c *Context, code int, defaultMessage []byte) {
	c.writermem.status = code
	c.Next()
	if c.writermem.Written() {
		return
	}
	if c.writermem.Status() == code {
		c.writermem.Header()["Content-Type"] = mimePlain
		_, err := c.Writer.Write(defaultMessage)
		if err != nil {
			debugPrint("cannot write message to writer during serve error: %v", err)
		}
		return
	}
	c.writermem.WriteHeaderNow()
	return
}

func redirectTrailingSlash(c *Context) {
	req := c.Request
	p := req.URL.Path
	if prefix := path.Clean(c.Request.Header.Get("X-Forwarded-Prefix")); prefix != "." {
		p = prefix + "/" + req.URL.Path
	}
	code := http.StatusMovedPermanently // Permanent redirect, request with GET method
	if req.Method != "GET" {
		code = http.StatusTemporaryRedirect
	}

	req.URL.Path = p + "/"
	if length := len(p); length > 1 && p[length-1] == '/' {
		req.URL.Path = p[:length-1]
	}
	debugPrint("redirecting request %d: %s --> %s", code, p, req.URL.String())
	http.Redirect(c.Writer, req, req.URL.String(), code)
	c.writermem.WriteHeaderNow()
}

func redirectFixedPath(c *Context, root *node, trailingSlash bool) bool {
	req := c.Request
	rPath := req.URL.Path

	if fixedPath, ok := root.findCaseInsensitivePath(cleanPath(rPath), trailingSlash); ok {
		code := http.StatusMovedPermanently // Permanent redirect, request with GET method
		if req.Method != "GET" {
			code = http.StatusTemporaryRedirect
		}
		req.URL.Path = string(fixedPath)
		debugPrint("redirecting request %d: %s --> %s", code, rPath, req.URL.String())
		http.Redirect(c.Writer, req, req.URL.String(), code)
		c.writermem.WriteHeaderNow()
		return true
	}
	return false
}<|MERGE_RESOLUTION|>--- conflicted
+++ resolved
@@ -381,11 +381,7 @@
 		}
 		root := t[i].root
 		// Find route in tree
-<<<<<<< HEAD
-		handlers, params, route, tsr := root.getValue(path, c.Params, unescape)
-=======
-		handlers, params, tsr := root.getValue(rPath, c.Params, unescape)
->>>>>>> 70a0aba3
+		handlers, params, route, tsr := root.getValue(rPath, c.Params, unescape)
 		if handlers != nil {
 			c.handlers = handlers
 			c.Params = params
@@ -411,11 +407,7 @@
 			if tree.method == httpMethod {
 				continue
 			}
-<<<<<<< HEAD
-			if handlers, _, _, _ := tree.root.getValue(path, nil, unescape); handlers != nil {
-=======
-			if handlers, _, _ := tree.root.getValue(rPath, nil, unescape); handlers != nil {
->>>>>>> 70a0aba3
+			if handlers, _, _, _ := tree.root.getValue(rPath, nil, unescape); handlers != nil {
 				c.handlers = engine.allNoMethod
 				serveError(c, http.StatusMethodNotAllowed, default405Body)
 				return
