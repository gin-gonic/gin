// Copyright 2014 Manu Martinez-Almeida.  All rights reserved.
// Use of this source code is governed by a MIT style
// license that can be found in the LICENSE file.

package gin

import (
	"fmt"
	"html/template"
	"net"
	"net/http"
	"os"
	"path"
	"strings"
	"sync"

	"github.com/gin-gonic/gin/internal/bytesconv"
	"github.com/gin-gonic/gin/render"
)

const defaultMultipartMemory = 32 << 20 // 32 MB

var (
	default404Body = []byte("404 page not found")
	default405Body = []byte("405 method not allowed")
)

var defaultPlatform string

// HandlerFunc defines the handler used by gin middleware as return value.
type HandlerFunc func(*Context)

// HandlersChain defines a HandlerFunc array.
type HandlersChain []HandlerFunc

// Last returns the last handler in the chain. ie. the last handler is the main one.
func (c HandlersChain) Last() HandlerFunc {
	if length := len(c); length > 0 {
		return c[length-1]
	}
	return nil
}

// RouteInfo represents a request route's specification which contains method and path and its handler.
type RouteInfo struct {
	Method      string
	Path        string
	Handler     string
	HandlerFunc HandlerFunc
}

// RoutesInfo defines a RouteInfo array.
type RoutesInfo []RouteInfo

// Trusted platforms
const (
	// When running on Google App Engine. Trust X-Appengine-Remote-Addr
	// for determining the client's IP
	PlatformGoogleAppEngine = "google-app-engine"
	// When using Cloudflare's CDN. Trust CF-Connecting-IP for determining
	// the client's IP
	PlatformCloudflare = "cloudflare"
)

// Engine is the framework's instance, it contains the muxer, middleware and configuration settings.
// Create an instance of Engine, by using New() or Default()
type Engine struct {
	RouterGroup

	// Enables automatic redirection if the current route can't be matched but a
	// handler for the path with (without) the trailing slash exists.
	// For example if /foo/ is requested but a route only exists for /foo, the
	// client is redirected to /foo with http status code 301 for GET requests
	// and 307 for all other request methods.
	RedirectTrailingSlash bool

	// If enabled, the router tries to fix the current request path, if no
	// handle is registered for it.
	// First superfluous path elements like ../ or // are removed.
	// Afterwards the router does a case-insensitive lookup of the cleaned path.
	// If a handle can be found for this route, the router makes a redirection
	// to the corrected path with status code 301 for GET requests and 307 for
	// all other request methods.
	// For example /FOO and /..//Foo could be redirected to /foo.
	// RedirectTrailingSlash is independent of this option.
	RedirectFixedPath bool

	// If enabled, the router checks if another method is allowed for the
	// current route, if the current request can not be routed.
	// If this is the case, the request is answered with 'Method Not Allowed'
	// and HTTP status code 405.
	// If no other Method is allowed, the request is delegated to the NotFound
	// handler.
	HandleMethodNotAllowed bool

	// If enabled, client IP will be parsed from the request's headers that
	// match those stored at `(*gin.Engine).RemoteIPHeaders`. If no IP was
	// fetched, it falls back to the IP obtained from
	// `(*gin.Context).Request.RemoteAddr`.
	ForwardedByClientIP bool

	// DEPRECATED: USE `TrustedPlatform` WITH VALUE `gin.GoogleAppEngine` INSTEAD
	// #726 #755 If enabled, it will trust some headers starting with
	// 'X-AppEngine...' for better integration with that PaaS.
	AppEngine bool

	// If enabled, the url.RawPath will be used to find parameters.
	UseRawPath bool

	// If true, the path value will be unescaped.
	// If UseRawPath is false (by default), the UnescapePathValues effectively is true,
	// as url.Path gonna be used, which is already unescaped.
	UnescapePathValues bool

	// RemoveExtraSlash a parameter can be parsed from the URL even with extra slashes.
	// See the PR #1817 and issue #1644
	RemoveExtraSlash bool

	// List of headers used to obtain the client IP when
	// `(*gin.Engine).ForwardedByClientIP` is `true` and
	// `(*gin.Context).Request.RemoteAddr` is matched by at least one of the
	// network origins of `(*gin.Engine).TrustedProxies`.
	RemoteIPHeaders []string

	// List of network origins (IPv4 addresses, IPv4 CIDRs, IPv6 addresses or
	// IPv6 CIDRs) from which to trust request's headers that contain
	// alternative client IP when `(*gin.Engine).ForwardedByClientIP` is
	// `true`.
	TrustedProxies []string

	// If set to a constant of value gin.Platform*, trusts the headers set by
	// that platform, for example to determine the client IP
	TrustedPlatform string

	// Value of 'maxMemory' param that is given to http.Request's ParseMultipartForm
	// method call.
	MaxMultipartMemory int64

	delims           render.Delims
	secureJSONPrefix string
	HTMLRender       render.HTMLRender
	FuncMap          template.FuncMap
	allNoRoute       HandlersChain
	allNoMethod      HandlersChain
	noRoute          HandlersChain
	noMethod         HandlersChain
	pool             sync.Pool
	trees            methodTrees
	maxParams        uint16
	trustedCIDRs     []*net.IPNet
}

var _ IRouter = &Engine{}

// New returns a new blank Engine instance without any middleware attached.
// By default the configuration is:
// - RedirectTrailingSlash:  true
// - RedirectFixedPath:      false
// - HandleMethodNotAllowed: false
// - ForwardedByClientIP:    true
// - UseRawPath:             false
// - UnescapePathValues:     true
func New() *Engine {
	debugPrintWARNINGNew()
	engine := &Engine{
		RouterGroup: RouterGroup{
			Handlers: nil,
			basePath: "/",
			root:     true,
		},
		FuncMap:                template.FuncMap{},
		RedirectTrailingSlash:  true,
		RedirectFixedPath:      false,
		HandleMethodNotAllowed: false,
		ForwardedByClientIP:    true,
		RemoteIPHeaders:        []string{"X-Forwarded-For", "X-Real-IP"},
		TrustedProxies:         []string{"0.0.0.0/0"},
		TrustedPlatform:        defaultPlatform,
		UseRawPath:             false,
		RemoveExtraSlash:       false,
		UnescapePathValues:     true,
		MaxMultipartMemory:     defaultMultipartMemory,
		trees:                  make(methodTrees, 0, 9),
		delims:                 render.Delims{Left: "{{", Right: "}}"},
		secureJSONPrefix:       "while(1);",
	}
	engine.RouterGroup.engine = engine
	engine.pool.New = func() interface{} {
		return engine.allocateContext()
	}
	return engine
}

// Default returns an Engine instance with the Logger and Recovery middleware already attached.
func Default() *Engine {
	debugPrintWARNINGDefault()
	engine := New()
	engine.Use(Logger(), Recovery())
	return engine
}

func (engine *Engine) allocateContext() *Context {
	v := make(Params, 0, engine.maxParams)
	return &Context{engine: engine, params: &v}
}

// Delims sets template left and right delims and returns a Engine instance.
func (engine *Engine) Delims(left, right string) *Engine {
	engine.delims = render.Delims{Left: left, Right: right}
	return engine
}

// SecureJsonPrefix sets the secureJSONPrefix used in Context.SecureJSON.
func (engine *Engine) SecureJsonPrefix(prefix string) *Engine {
	engine.secureJSONPrefix = prefix
	return engine
}

// LoadHTMLGlob loads HTML files identified by glob pattern
// and associates the result with HTML renderer.
func (engine *Engine) LoadHTMLGlob(pattern string) {
	left := engine.delims.Left
	right := engine.delims.Right
	templ := template.Must(template.New("").Delims(left, right).Funcs(engine.FuncMap).ParseGlob(pattern))

	if IsDebugging() {
		debugPrintLoadTemplate(templ)
		engine.HTMLRender = render.HTMLDebug{Glob: pattern, FuncMap: engine.FuncMap, Delims: engine.delims}
		return
	}

	engine.SetHTMLTemplate(templ)
}

// LoadHTMLFiles loads a slice of HTML files
// and associates the result with HTML renderer.
func (engine *Engine) LoadHTMLFiles(files ...string) {
	if IsDebugging() {
		engine.HTMLRender = render.HTMLDebug{Files: files, FuncMap: engine.FuncMap, Delims: engine.delims}
		return
	}

	templ := template.Must(template.New("").Delims(engine.delims.Left, engine.delims.Right).Funcs(engine.FuncMap).ParseFiles(files...))
	engine.SetHTMLTemplate(templ)
}

// SetHTMLTemplate associate a template with HTML renderer.
func (engine *Engine) SetHTMLTemplate(templ *template.Template) {
	if len(engine.trees) > 0 {
		debugPrintWARNINGSetHTMLTemplate()
	}

	engine.HTMLRender = render.HTMLProduction{Template: templ.Funcs(engine.FuncMap)}
}

// SetFuncMap sets the FuncMap used for template.FuncMap.
func (engine *Engine) SetFuncMap(funcMap template.FuncMap) {
	engine.FuncMap = funcMap
}

// NoRoute adds handlers for NoRoute. It return a 404 code by default.
func (engine *Engine) NoRoute(handlers ...HandlerFunc) {
	engine.noRoute = handlers
	engine.rebuild404Handlers()
}

// NoMethod sets the handlers called when... TODO.
func (engine *Engine) NoMethod(handlers ...HandlerFunc) {
	engine.noMethod = handlers
	engine.rebuild405Handlers()
}

// Use attaches a global middleware to the router. ie. the middleware attached though Use() will be
// included in the handlers chain for every single request. Even 404, 405, static files...
// For example, this is the right place for a logger or error management middleware.
func (engine *Engine) Use(middleware ...HandlerFunc) IRoutes {
	engine.RouterGroup.Use(middleware...)
	engine.rebuild404Handlers()
	engine.rebuild405Handlers()
	return engine
}

func (engine *Engine) rebuild404Handlers() {
	engine.allNoRoute = engine.combineHandlers(engine.noRoute)
}

func (engine *Engine) rebuild405Handlers() {
	engine.allNoMethod = engine.combineHandlers(engine.noMethod)
}

func (engine *Engine) addRoute(method, path string, handlers HandlersChain) {
	assert1(path[0] == '/', "path must begin with '/'")
	assert1(method != "", "HTTP method can not be empty")
	assert1(len(handlers) > 0, "there must be at least one handler")

	debugPrintRoute(method, path, handlers)

	root := engine.trees.get(method)
	if root == nil {
		root = new(node)
		root.fullPath = "/"
		engine.trees = append(engine.trees, methodTree{method: method, root: root})
	}
	root.addRoute(path, handlers)

	// Update maxParams
	if paramsCount := countParams(path); paramsCount > engine.maxParams {
		engine.maxParams = paramsCount
	}
}

// Routes returns a slice of registered routes, including some useful information, such as:
// the http method, path and the handler name.
func (engine *Engine) Routes() (routes RoutesInfo) {
	for _, tree := range engine.trees {
		routes = iterate("", tree.method, routes, tree.root)
	}
	return routes
}

func iterate(path, method string, routes RoutesInfo, root *node) RoutesInfo {
	path += root.path
	if len(root.handlers) > 0 {
		handlerFunc := root.handlers.Last()
		routes = append(routes, RouteInfo{
			Method:      method,
			Path:        path,
			Handler:     nameOfFunction(handlerFunc),
			HandlerFunc: handlerFunc,
		})
	}
	for _, child := range root.children {
		routes = iterate(path, method, routes, child)
	}
	return routes
}

// Run attaches the router to a http.Server and starts listening and serving HTTP requests.
// It is a shortcut for http.ListenAndServe(addr, router)
// Note: this method will block the calling goroutine indefinitely unless an error happens.
func (engine *Engine) Run(addr ...string) (err error) {
	defer func() { debugPrintError(err) }()

	err = engine.parseTrustedProxies()
	if err != nil {
		return err
	}

	address := resolveAddress(addr)
	debugPrint("Listening and serving HTTP on %s\n", address)
	err = http.ListenAndServe(address, engine)
	return
}

<<<<<<< HEAD
// Run attaches the router to a http.Server and starts listening and serving HTTP requests.
// You can use your http.server config like ReadTimeout ...
// It is a shortcut for server.ListenAndServe()
// Note: this method will block the calling goroutine indefinitely unless an error happens.
func (engine *Engine) RunServer(server *http.Server, addr ...string) (err error) {
	defer func() { debugPrintError(err) }()

	address := resolveAddress(addr)
	debugPrint("Listening and serving HTTP on %s\n", address)
	if len(addr) > 0 || server.Addr == "" {
		server.Addr = address
	}
	server.Handler = engine
	err = server.ListenAndServe()
	return
=======
func (engine *Engine) prepareTrustedCIDRs() ([]*net.IPNet, error) {
	if engine.TrustedProxies == nil {
		return nil, nil
	}

	cidr := make([]*net.IPNet, 0, len(engine.TrustedProxies))
	for _, trustedProxy := range engine.TrustedProxies {
		if !strings.Contains(trustedProxy, "/") {
			ip := parseIP(trustedProxy)
			if ip == nil {
				return cidr, &net.ParseError{Type: "IP address", Text: trustedProxy}
			}

			switch len(ip) {
			case net.IPv4len:
				trustedProxy += "/32"
			case net.IPv6len:
				trustedProxy += "/128"
			}
		}
		_, cidrNet, err := net.ParseCIDR(trustedProxy)
		if err != nil {
			return cidr, err
		}
		cidr = append(cidr, cidrNet)
	}
	return cidr, nil
}

// SetTrustedProxies  set Engine.TrustedProxies
func (engine *Engine) SetTrustedProxies(trustedProxies []string) error {
	engine.TrustedProxies = trustedProxies
	return engine.parseTrustedProxies()
}

// parseTrustedProxies parse Engine.TrustedProxies to Engine.trustedCIDRs
func (engine *Engine) parseTrustedProxies() error {
	trustedCIDRs, err := engine.prepareTrustedCIDRs()
	engine.trustedCIDRs = trustedCIDRs
	return err
}

// parseIP parse a string representation of an IP and returns a net.IP with the
// minimum byte representation or nil if input is invalid.
func parseIP(ip string) net.IP {
	parsedIP := net.ParseIP(ip)

	if ipv4 := parsedIP.To4(); ipv4 != nil {
		// return ip in a 4-byte representation
		return ipv4
	}

	// return ip in a 16-byte representation or nil
	return parsedIP
>>>>>>> b463b1c2
}

// RunTLS attaches the router to a http.Server and starts listening and serving HTTPS (secure) requests.
// It is a shortcut for http.ListenAndServeTLS(addr, certFile, keyFile, router)
// Note: this method will block the calling goroutine indefinitely unless an error happens.
func (engine *Engine) RunTLS(addr, certFile, keyFile string) (err error) {
	debugPrint("Listening and serving HTTPS on %s\n", addr)
	defer func() { debugPrintError(err) }()

	err = engine.parseTrustedProxies()
	if err != nil {
		return err
	}

	err = http.ListenAndServeTLS(addr, certFile, keyFile, engine)
	return
}

// RunUnix attaches the router to a http.Server and starts listening and serving HTTP requests
// through the specified unix socket (ie. a file).
// Note: this method will block the calling goroutine indefinitely unless an error happens.
func (engine *Engine) RunUnix(file string) (err error) {
	debugPrint("Listening and serving HTTP on unix:/%s", file)
	defer func() { debugPrintError(err) }()

	err = engine.parseTrustedProxies()
	if err != nil {
		return err
	}

	listener, err := net.Listen("unix", file)
	if err != nil {
		return
	}
	defer listener.Close()
	defer os.Remove(file)

	err = http.Serve(listener, engine)
	return
}

// RunFd attaches the router to a http.Server and starts listening and serving HTTP requests
// through the specified file descriptor.
// Note: this method will block the calling goroutine indefinitely unless an error happens.
func (engine *Engine) RunFd(fd int) (err error) {
	debugPrint("Listening and serving HTTP on fd@%d", fd)
	defer func() { debugPrintError(err) }()

	err = engine.parseTrustedProxies()
	if err != nil {
		return err
	}

	f := os.NewFile(uintptr(fd), fmt.Sprintf("fd@%d", fd))
	listener, err := net.FileListener(f)
	if err != nil {
		return
	}
	defer listener.Close()
	err = engine.RunListener(listener)
	return
}

// RunListener attaches the router to a http.Server and starts listening and serving HTTP requests
// through the specified net.Listener
func (engine *Engine) RunListener(listener net.Listener) (err error) {
	debugPrint("Listening and serving HTTP on listener what's bind with address@%s", listener.Addr())
	defer func() { debugPrintError(err) }()

	err = engine.parseTrustedProxies()
	if err != nil {
		return err
	}

	err = http.Serve(listener, engine)
	return
}

// ServeHTTP conforms to the http.Handler interface.
func (engine *Engine) ServeHTTP(w http.ResponseWriter, req *http.Request) {
	c := engine.pool.Get().(*Context)
	c.writermem.reset(w)
	c.Request = req
	c.reset()

	engine.handleHTTPRequest(c)

	engine.pool.Put(c)
}

// HandleContext re-enter a context that has been rewritten.
// This can be done by setting c.Request.URL.Path to your new target.
// Disclaimer: You can loop yourself to death with this, use wisely.
func (engine *Engine) HandleContext(c *Context) {
	oldIndexValue := c.index
	c.reset()
	engine.handleHTTPRequest(c)

	c.index = oldIndexValue
}

func (engine *Engine) handleHTTPRequest(c *Context) {
	httpMethod := c.Request.Method
	rPath := c.Request.URL.Path
	unescape := false
	if engine.UseRawPath && len(c.Request.URL.RawPath) > 0 {
		rPath = c.Request.URL.RawPath
		unescape = engine.UnescapePathValues
	}

	if engine.RemoveExtraSlash {
		rPath = cleanPath(rPath)
	}

	// Find root of the tree for the given HTTP method
	t := engine.trees
	for i, tl := 0, len(t); i < tl; i++ {
		if t[i].method != httpMethod {
			continue
		}
		root := t[i].root
		// Find route in tree
		value := root.getValue(rPath, c.params, unescape)
		if value.params != nil {
			c.Params = *value.params
		}
		if value.handlers != nil {
			c.handlers = value.handlers
			c.fullPath = value.fullPath
			c.Next()
			c.writermem.WriteHeaderNow()
			return
		}
		if httpMethod != http.MethodConnect && rPath != "/" {
			if value.tsr && engine.RedirectTrailingSlash {
				redirectTrailingSlash(c)
				return
			}
			if engine.RedirectFixedPath && redirectFixedPath(c, root, engine.RedirectFixedPath) {
				return
			}
		}
		break
	}

	if engine.HandleMethodNotAllowed {
		for _, tree := range engine.trees {
			if tree.method == httpMethod {
				continue
			}
			if value := tree.root.getValue(rPath, nil, unescape); value.handlers != nil {
				c.handlers = engine.allNoMethod
				serveError(c, http.StatusMethodNotAllowed, default405Body)
				return
			}
		}
	}
	c.handlers = engine.allNoRoute
	serveError(c, http.StatusNotFound, default404Body)
}

var mimePlain = []string{MIMEPlain}

func serveError(c *Context, code int, defaultMessage []byte) {
	c.writermem.status = code
	c.Next()
	if c.writermem.Written() {
		return
	}
	if c.writermem.Status() == code {
		c.writermem.Header()["Content-Type"] = mimePlain
		_, err := c.Writer.Write(defaultMessage)
		if err != nil {
			debugPrint("cannot write message to writer during serve error: %v", err)
		}
		return
	}
	c.writermem.WriteHeaderNow()
}

func redirectTrailingSlash(c *Context) {
	req := c.Request
	p := req.URL.Path
	if prefix := path.Clean(c.Request.Header.Get("X-Forwarded-Prefix")); prefix != "." {
		p = prefix + "/" + req.URL.Path
	}
	req.URL.Path = p + "/"
	if length := len(p); length > 1 && p[length-1] == '/' {
		req.URL.Path = p[:length-1]
	}
	redirectRequest(c)
}

func redirectFixedPath(c *Context, root *node, trailingSlash bool) bool {
	req := c.Request
	rPath := req.URL.Path

	if fixedPath, ok := root.findCaseInsensitivePath(cleanPath(rPath), trailingSlash); ok {
		req.URL.Path = bytesconv.BytesToString(fixedPath)
		redirectRequest(c)
		return true
	}
	return false
}

func redirectRequest(c *Context) {
	req := c.Request
	rPath := req.URL.Path
	rURL := req.URL.String()

	code := http.StatusMovedPermanently // Permanent redirect, request with GET method
	if req.Method != http.MethodGet {
		code = http.StatusTemporaryRedirect
	}
	debugPrint("redirecting request %d: %s --> %s", code, rPath, rURL)
	http.Redirect(c.Writer, req, rURL, code)
	c.writermem.WriteHeaderNow()
}<|MERGE_RESOLUTION|>--- conflicted
+++ resolved
@@ -352,7 +352,7 @@
 	return
 }
 
-<<<<<<< HEAD
+
 // Run attaches the router to a http.Server and starts listening and serving HTTP requests.
 // You can use your http.server config like ReadTimeout ...
 // It is a shortcut for server.ListenAndServe()
@@ -368,7 +368,7 @@
 	server.Handler = engine
 	err = server.ListenAndServe()
 	return
-=======
+}
 func (engine *Engine) prepareTrustedCIDRs() ([]*net.IPNet, error) {
 	if engine.TrustedProxies == nil {
 		return nil, nil
@@ -423,7 +423,6 @@
 
 	// return ip in a 16-byte representation or nil
 	return parsedIP
->>>>>>> b463b1c2
 }
 
 // RunTLS attaches the router to a http.Server and starts listening and serving HTTPS (secure) requests.
