--- conflicted
+++ resolved
@@ -79,15 +79,13 @@
 		// handler.
 		HandleMethodNotAllowed bool
 		ForwardedByClientIP    bool
-<<<<<<< HEAD
+
 		UseRawPath             bool
 		UnescapePathValues     bool
-=======
 
 		// #726 #755 If enabled, it will thrust some headers starting with
 		// 'X-AppEngine...' for better integration with that PaaS.
 		AppEngine bool
->>>>>>> df2e95cc
 	}
 )
 
