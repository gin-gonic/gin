--- conflicted
+++ resolved
@@ -11,11 +11,7 @@
 	"os"
 	"sync"
 
-<<<<<<< HEAD
-	"./render"
-=======
 	"github.com/SCys/gin/render"
->>>>>>> ad9a62d6
 )
 
 // Framework's version
