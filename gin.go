--- conflicted
+++ resolved
@@ -570,12 +570,8 @@
 			c.writermem.WriteHeaderNow()
 			return
 		}
-<<<<<<< HEAD
-		if httpMethod != "CONNECT" && rPath != "/" {
+		if httpMethod != http.MethodConnect && rPath != "/" {
 			c.handlers = engine.allAutoRedirect
-=======
-		if httpMethod != http.MethodConnect && rPath != "/" {
->>>>>>> efa31750
 			if value.tsr && engine.RedirectTrailingSlash {
 				redirectTrailingSlash(c)
 				return
