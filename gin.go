// Copyright 2014 Manu Martinez-Almeida.  All rights reserved.
// Use of this source code is governed by a MIT style
// license that can be found in the LICENSE file.

package gin

import (
	"html/template"
	"net"
	"net/http"
	"os"
	"sync"

	"github.com/gin-gonic/gin/render"
)

const (
	// Version is Framework's version.
	Version                = "v1.3.0"
	defaultMultipartMemory = 32 << 20 // 32 MB
)

var (
	default404Body   = []byte("404 page not found")
	default405Body   = []byte("405 method not allowed")
	defaultAppEngine bool
)

type HandlerFunc func(*Context)
type HandlersChain []HandlerFunc

// Last returns the last handler in the chain. ie. the last handler is the main own.
func (c HandlersChain) Last() HandlerFunc {
	if length := len(c); length > 0 {
		return c[length-1]
	}
	return nil
}

type RouteInfo struct {
	Method  string
	Path    string
	Handler string
}

type RoutesInfo []RouteInfo

// Engine is the framework's instance, it contains the muxer, middleware and configuration settings.
// Create an instance of Engine, by using New() or Default()
type Engine struct {
	RouterGroup

	// Enables automatic redirection if the current route can't be matched but a
	// handler for the path with (without) the trailing slash exists.
	// For example if /foo/ is requested but a route only exists for /foo, the
	// client is redirected to /foo with http status code 301 for GET requests
	// and 307 for all other request methods.
	RedirectTrailingSlash bool

	// If enabled, the router tries to fix the current request path, if no
	// handle is registered for it.
	// First superfluous path elements like ../ or // are removed.
	// Afterwards the router does a case-insensitive lookup of the cleaned path.
	// If a handle can be found for this route, the router makes a redirection
	// to the corrected path with status code 301 for GET requests and 307 for
	// all other request methods.
	// For example /FOO and /..//Foo could be redirected to /foo.
	// RedirectTrailingSlash is independent of this option.
	RedirectFixedPath bool

	// If enabled, the router checks if another method is allowed for the
	// current route, if the current request can not be routed.
	// If this is the case, the request is answered with 'Method Not Allowed'
	// and HTTP status code 405.
	// If no other Method is allowed, the request is delegated to the NotFound
	// handler.
	HandleMethodNotAllowed bool
	ForwardedByClientIP    bool

	// #726 #755 If enabled, it will thrust some headers starting with
	// 'X-AppEngine...' for better integration with that PaaS.
	AppEngine bool

	// If enabled, the url.RawPath will be used to find parameters.
	UseRawPath bool

	// If true, the path value will be unescaped.
	// If UseRawPath is false (by default), the UnescapePathValues effectively is true,
	// as url.Path gonna be used, which is already unescaped.
	UnescapePathValues bool

	// Value of 'maxMemory' param that is given to http.Request's ParseMultipartForm
	// method call.
	MaxMultipartMemory int64

	delims           render.Delims
	secureJsonPrefix string
	HTMLRender       render.HTMLRender
	FuncMap          template.FuncMap
	allNoRoute       HandlersChain
	allNoMethod      HandlersChain
	noRoute          HandlersChain
	noMethod         HandlersChain
	pool             sync.Pool
	trees            methodTrees
}

var _ IRouter = &Engine{}

// New returns a new blank Engine instance without any middleware attached.
// By default the configuration is:
// - RedirectTrailingSlash:  true
// - RedirectFixedPath:      false
// - HandleMethodNotAllowed: false
// - ForwardedByClientIP:    true
// - UseRawPath:             false
// - UnescapePathValues:     true
func New() *Engine {
	debugPrintWARNINGNew()
	engine := &Engine{
		RouterGroup: RouterGroup{
			Handlers: nil,
			basePath: "/",
			root:     true,
		},
		FuncMap:                template.FuncMap{},
		RedirectTrailingSlash:  true,
		RedirectFixedPath:      false,
		HandleMethodNotAllowed: false,
		ForwardedByClientIP:    true,
		AppEngine:              defaultAppEngine,
		UseRawPath:             false,
		UnescapePathValues:     true,
		MaxMultipartMemory:     defaultMultipartMemory,
		trees:                  make(methodTrees, 0, 9),
		delims:                 render.Delims{Left: "{{", Right: "}}"},
		secureJsonPrefix:       "while(1);",
	}
	engine.RouterGroup.engine = engine
	engine.pool.New = func() interface{} {
		return engine.allocateContext()
	}
	return engine
}

// Default returns an Engine instance with the Logger and Recovery middleware already attached.
func Default() *Engine {
	debugPrintWARNINGDefault()
	engine := New()
	engine.Use(Logger(), Recovery())
	return engine
}

func (engine *Engine) allocateContext() *Context {
	return &Context{engine: engine}
}

func (engine *Engine) Delims(left, right string) *Engine {
	engine.delims = render.Delims{Left: left, Right: right}
	return engine
}

// SecureJsonPrefix sets the secureJsonPrefix used in Context.SecureJSON.
func (engine *Engine) SecureJsonPrefix(prefix string) *Engine {
	engine.secureJsonPrefix = prefix
	return engine
}

// LoadHTMLGlob loads HTML files identified by glob pattern
// and associates the result with HTML renderer.
func (engine *Engine) LoadHTMLGlob(pattern string) {
	left := engine.delims.Left
	right := engine.delims.Right
	templ := template.Must(template.New("").Delims(left, right).Funcs(engine.FuncMap).ParseGlob(pattern))

	if IsDebugging() {
		debugPrintLoadTemplate(templ)
		engine.HTMLRender = render.HTMLDebug{Glob: pattern, FuncMap: engine.FuncMap, Delims: engine.delims}
		return
	}

	engine.SetHTMLTemplate(templ)
}

// LoadHTMLFiles loads a slice of HTML files
// and associates the result with HTML renderer.
func (engine *Engine) LoadHTMLFiles(files ...string) {
	if IsDebugging() {
		engine.HTMLRender = render.HTMLDebug{Files: files, FuncMap: engine.FuncMap, Delims: engine.delims}
		return
	}

	templ := template.Must(template.New("").Delims(engine.delims.Left, engine.delims.Right).Funcs(engine.FuncMap).ParseFiles(files...))
	engine.SetHTMLTemplate(templ)
}

// SetHTMLTemplate associate a template with HTML renderer.
func (engine *Engine) SetHTMLTemplate(templ *template.Template) {
	if len(engine.trees) > 0 {
		debugPrintWARNINGSetHTMLTemplate()
	}

	engine.HTMLRender = render.HTMLProduction{Template: templ.Funcs(engine.FuncMap)}
}

// SetFuncMap sets the FuncMap used for template.FuncMap.
func (engine *Engine) SetFuncMap(funcMap template.FuncMap) {
	engine.FuncMap = funcMap
}

// NoRoute adds handlers for NoRoute. It return a 404 code by default.
func (engine *Engine) NoRoute(handlers ...HandlerFunc) {
	engine.noRoute = handlers
	engine.rebuild404Handlers()
}

// NoMethod sets the handlers called when... TODO.
func (engine *Engine) NoMethod(handlers ...HandlerFunc) {
	engine.noMethod = handlers
	engine.rebuild405Handlers()
}

// Use attachs a global middleware to the router. ie. the middleware attached though Use() will be
// included in the handlers chain for every single request. Even 404, 405, static files...
// For example, this is the right place for a logger or error management middleware.
func (engine *Engine) Use(middleware ...HandlerFunc) IRoutes {
	engine.RouterGroup.Use(middleware...)
	engine.rebuild404Handlers()
	engine.rebuild405Handlers()
	return engine
}

func (engine *Engine) rebuild404Handlers() {
	engine.allNoRoute = engine.combineHandlers(engine.noRoute)
}

func (engine *Engine) rebuild405Handlers() {
	engine.allNoMethod = engine.combineHandlers(engine.noMethod)
}

func (engine *Engine) addRoute(method, path string, handlers HandlersChain) {
	assert1(path[0] == '/', "path must begin with '/'")
	assert1(method != "", "HTTP method can not be empty")
	assert1(len(handlers) > 0, "there must be at least one handler")

	debugPrintRoute(method, path, handlers)
	root := engine.trees.get(method)
	if root == nil {
		root = new(node)
		engine.trees = append(engine.trees, methodTree{method: method, root: root})
	}
	root.addRoute(path, handlers)
}

// Routes returns a slice of registered routes, including some useful information, such as:
// the http method, path and the handler name.
func (engine *Engine) Routes() (routes RoutesInfo) {
	for _, tree := range engine.trees {
		routes = iterate("", tree.method, routes, tree.root)
	}
	return routes
}

func iterate(path, method string, routes RoutesInfo, root *node) RoutesInfo {
	path += root.path
	if len(root.handlers) > 0 {
		routes = append(routes, RouteInfo{
			Method:  method,
			Path:    path,
			Handler: nameOfFunction(root.handlers.Last()),
		})
	}
	for _, child := range root.children {
		routes = iterate(path, method, routes, child)
	}
	return routes
}

// Run attaches the router to a http.Server and starts listening and serving HTTP requests.
// It is a shortcut for http.ListenAndServe(addr, router)
// Note: this method will block the calling goroutine indefinitely unless an error happens.
func (engine *Engine) Run(addr ...string) (err error) {
	defer func() { debugPrintError(err) }()

	address := resolveAddress(addr)
	debugPrint("Listening and serving HTTP on %s\n", address)
	err = http.ListenAndServe(address, engine)
	return
}

// RunTLS attaches the router to a http.Server and starts listening and serving HTTPS (secure) requests.
// It is a shortcut for http.ListenAndServeTLS(addr, certFile, keyFile, router)
// Note: this method will block the calling goroutine indefinitely unless an error happens.
func (engine *Engine) RunTLS(addr, certFile, keyFile string) (err error) {
	debugPrint("Listening and serving HTTPS on %s\n", addr)
	defer func() { debugPrintError(err) }()

	err = http.ListenAndServeTLS(addr, certFile, keyFile, engine)
	return
}

// RunUnix attaches the router to a http.Server and starts listening and serving HTTP requests
// through the specified unix socket (ie. a file).
// Note: this method will block the calling goroutine indefinitely unless an error happens.
func (engine *Engine) RunUnix(file string) (err error) {
	debugPrint("Listening and serving HTTP on unix:/%s", file)
	defer func() { debugPrintError(err) }()

	os.Remove(file)
	listener, err := net.Listen("unix", file)
	if err != nil {
		return
	}
	defer listener.Close()
	err = http.Serve(listener, engine)
	return
}

// ServeHTTP conforms to the http.Handler interface.
func (engine *Engine) ServeHTTP(w http.ResponseWriter, req *http.Request) {
	c := engine.pool.Get().(*Context)
	c.writermem.reset(w)
	c.Request = req
	c.reset()

	engine.handleHTTPRequest(c)

	engine.pool.Put(c)
}

// HandleContext re-enter a context that has been rewritten.
// This can be done by setting c.Request.URL.Path to your new target.
// Disclaimer: You can loop yourself to death with this, use wisely.
func (engine *Engine) HandleContext(c *Context) {
	c.reset()
	engine.handleHTTPRequest(c)
	engine.pool.Put(c)
}

func (engine *Engine) handleHTTPRequest(c *Context) {
	httpMethod := c.Request.Method
	path := c.Request.URL.Path
	unescape := false
	if engine.UseRawPath && len(c.Request.URL.RawPath) > 0 {
		path = c.Request.URL.RawPath
		unescape = engine.UnescapePathValues
	}

	// Find root of the tree for the given HTTP method
	t := engine.trees
	for i, tl := 0, len(t); i < tl; i++ {
<<<<<<< HEAD
		if t[i].method == httpMethod {
			root := t[i].root
			// Find route in tree
			handlers, params, route, tsr := root.getValue(path, c.Params, unescape)
			if handlers != nil {
				c.handlers = handlers
				c.Params = params
				c.Route = route
				c.Next()
				c.writermem.WriteHeaderNow()
=======
		if t[i].method != httpMethod {
			continue
		}
		root := t[i].root
		// Find route in tree
		handlers, params, tsr := root.getValue(path, c.Params, unescape)
		if handlers != nil {
			c.handlers = handlers
			c.Params = params
			c.Next()
			c.writermem.WriteHeaderNow()
			return
		}
		if httpMethod != "CONNECT" && path != "/" {
			if tsr && engine.RedirectTrailingSlash {
				redirectTrailingSlash(c)
>>>>>>> d510595a
				return
			}
			if engine.RedirectFixedPath && redirectFixedPath(c, root, engine.RedirectFixedPath) {
				return
			}
		}
		break
	}

	if engine.HandleMethodNotAllowed {
		for _, tree := range engine.trees {
<<<<<<< HEAD
			if tree.method != httpMethod {
				if handlers, _, _, _ := tree.root.getValue(path, nil, unescape); handlers != nil {
					c.handlers = engine.allNoMethod
					serveError(c, 405, default405Body)
					return
				}
=======
			if tree.method == httpMethod {
				continue
			}
			if handlers, _, _ := tree.root.getValue(path, nil, unescape); handlers != nil {
				c.handlers = engine.allNoMethod
				serveError(c, http.StatusMethodNotAllowed, default405Body)
				return
>>>>>>> d510595a
			}
		}
	}
	c.handlers = engine.allNoRoute
	serveError(c, http.StatusNotFound, default404Body)
}

var mimePlain = []string{MIMEPlain}

func serveError(c *Context, code int, defaultMessage []byte) {
	c.writermem.status = code
	c.Next()
	if c.writermem.Written() {
		return
	}
	if c.writermem.Status() == code {
		c.writermem.Header()["Content-Type"] = mimePlain
		c.Writer.Write(defaultMessage)
		return
	}
	c.writermem.WriteHeaderNow()
	return
}

func redirectTrailingSlash(c *Context) {
	req := c.Request
	path := req.URL.Path
	code := http.StatusMovedPermanently // Permanent redirect, request with GET method
	if req.Method != "GET" {
		code = http.StatusTemporaryRedirect
	}

	req.URL.Path = path + "/"
	if length := len(path); length > 1 && path[length-1] == '/' {
		req.URL.Path = path[:length-1]
	}
	debugPrint("redirecting request %d: %s --> %s", code, path, req.URL.String())
	http.Redirect(c.Writer, req, req.URL.String(), code)
	c.writermem.WriteHeaderNow()
}

func redirectFixedPath(c *Context, root *node, trailingSlash bool) bool {
	req := c.Request
	path := req.URL.Path

	if fixedPath, ok := root.findCaseInsensitivePath(cleanPath(path), trailingSlash); ok {
		code := http.StatusMovedPermanently // Permanent redirect, request with GET method
		if req.Method != "GET" {
			code = http.StatusTemporaryRedirect
		}
		req.URL.Path = string(fixedPath)
		debugPrint("redirecting request %d: %s --> %s", code, path, req.URL.String())
		http.Redirect(c.Writer, req, req.URL.String(), code)
		c.writermem.WriteHeaderNow()
		return true
	}
	return false
}<|MERGE_RESOLUTION|>--- conflicted
+++ resolved
@@ -349,27 +349,16 @@
 	// Find root of the tree for the given HTTP method
 	t := engine.trees
 	for i, tl := 0, len(t); i < tl; i++ {
-<<<<<<< HEAD
-		if t[i].method == httpMethod {
-			root := t[i].root
-			// Find route in tree
-			handlers, params, route, tsr := root.getValue(path, c.Params, unescape)
-			if handlers != nil {
-				c.handlers = handlers
-				c.Params = params
-				c.Route = route
-				c.Next()
-				c.writermem.WriteHeaderNow()
-=======
 		if t[i].method != httpMethod {
 			continue
 		}
 		root := t[i].root
 		// Find route in tree
-		handlers, params, tsr := root.getValue(path, c.Params, unescape)
+		handlers, params, route, tsr := root.getValue(path, c.Params, unescape)
 		if handlers != nil {
 			c.handlers = handlers
 			c.Params = params
+			c.Route = route
 			c.Next()
 			c.writermem.WriteHeaderNow()
 			return
@@ -377,7 +366,6 @@
 		if httpMethod != "CONNECT" && path != "/" {
 			if tsr && engine.RedirectTrailingSlash {
 				redirectTrailingSlash(c)
->>>>>>> d510595a
 				return
 			}
 			if engine.RedirectFixedPath && redirectFixedPath(c, root, engine.RedirectFixedPath) {
@@ -389,22 +377,13 @@
 
 	if engine.HandleMethodNotAllowed {
 		for _, tree := range engine.trees {
-<<<<<<< HEAD
-			if tree.method != httpMethod {
-				if handlers, _, _, _ := tree.root.getValue(path, nil, unescape); handlers != nil {
-					c.handlers = engine.allNoMethod
-					serveError(c, 405, default405Body)
-					return
-				}
-=======
 			if tree.method == httpMethod {
 				continue
 			}
-			if handlers, _, _ := tree.root.getValue(path, nil, unescape); handlers != nil {
+			if handlers, _, _, _ := tree.root.getValue(path, nil, unescape); handlers != nil {
 				c.handlers = engine.allNoMethod
 				serveError(c, http.StatusMethodNotAllowed, default405Body)
 				return
->>>>>>> d510595a
 			}
 		}
 	}
