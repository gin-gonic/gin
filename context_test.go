// Copyright 2014 Manu Martinez-Almeida.  All rights reserved.
// Use of this source code is governed by a MIT style
// license that can be found in the LICENSE file.

package gin

import (
	"bytes"
	"errors"
	"fmt"
	"html/template"
	"mime/multipart"
	"net/http"
	"net/http/httptest"
	"reflect"
	"strings"
	"testing"
	"time"

	"github.com/gin-contrib/sse"
	"github.com/stretchr/testify/assert"
	"golang.org/x/net/context"
)

var _ context.Context = &Context{}

// Unit tests TODO
// func (c *Context) File(filepath string) {
// func (c *Context) Negotiate(code int, config Negotiate) {
// BAD case: func (c *Context) Render(code int, render render.Render, obj ...interface{}) {
// test that information is not leaked when reusing Contexts (using the Pool)

func createMultipartRequest() *http.Request {
	boundary := "--testboundary"
	body := new(bytes.Buffer)
	mw := multipart.NewWriter(body)
	defer mw.Close()

	must(mw.SetBoundary(boundary))
	must(mw.WriteField("foo", "bar"))
	must(mw.WriteField("bar", "10"))
	must(mw.WriteField("bar", "foo2"))
	must(mw.WriteField("array", "first"))
	must(mw.WriteField("array", "second"))
	must(mw.WriteField("id", ""))
	must(mw.WriteField("time_local", "31/12/2016 14:55"))
	must(mw.WriteField("time_utc", "31/12/2016 14:55"))
	must(mw.WriteField("time_location", "31/12/2016 14:55"))
	req, err := http.NewRequest("POST", "/", body)
	must(err)
	req.Header.Set("Content-Type", MIMEMultipartPOSTForm+"; boundary="+boundary)
	return req
}

func must(err error) {
	if err != nil {
		panic(err.Error())
	}
}

func TestContextFormFile(t *testing.T) {
	buf := new(bytes.Buffer)
	mw := multipart.NewWriter(buf)
	w, err := mw.CreateFormFile("file", "test")
	if assert.NoError(t, err) {
		w.Write([]byte("test"))
	}
	mw.Close()
	c, _ := CreateTestContext(httptest.NewRecorder())
	c.Request, _ = http.NewRequest("POST", "/", buf)
	c.Request.Header.Set("Content-Type", mw.FormDataContentType())
	f, err := c.FormFile("file")
	if assert.NoError(t, err) {
		assert.Equal(t, "test", f.Filename)
	}

	assert.NoError(t, c.SaveUploadedFile(f, "test"))
}

func TestContextMultipartForm(t *testing.T) {
	buf := new(bytes.Buffer)
	mw := multipart.NewWriter(buf)
	mw.WriteField("foo", "bar")
	w, err := mw.CreateFormFile("file", "test")
	if assert.NoError(t, err) {
		w.Write([]byte("test"))
	}
	mw.Close()
	c, _ := CreateTestContext(httptest.NewRecorder())
	c.Request, _ = http.NewRequest("POST", "/", buf)
	c.Request.Header.Set("Content-Type", mw.FormDataContentType())
	f, err := c.MultipartForm()
	if assert.NoError(t, err) {
		assert.NotNil(t, f)
	}

	assert.NoError(t, c.SaveUploadedFile(f.File["file"][0], "test"))
}

func TestSaveUploadedOpenFailed(t *testing.T) {
	buf := new(bytes.Buffer)
	mw := multipart.NewWriter(buf)
	mw.Close()

	c, _ := CreateTestContext(httptest.NewRecorder())
	c.Request, _ = http.NewRequest("POST", "/", buf)
	c.Request.Header.Set("Content-Type", mw.FormDataContentType())

	f := &multipart.FileHeader{
		Filename: "file",
	}
	assert.Error(t, c.SaveUploadedFile(f, "test"))
}

func TestSaveUploadedCreateFailed(t *testing.T) {
	buf := new(bytes.Buffer)
	mw := multipart.NewWriter(buf)
	w, err := mw.CreateFormFile("file", "test")
	if assert.NoError(t, err) {
		w.Write([]byte("test"))
	}
	mw.Close()
	c, _ := CreateTestContext(httptest.NewRecorder())
	c.Request, _ = http.NewRequest("POST", "/", buf)
	c.Request.Header.Set("Content-Type", mw.FormDataContentType())
	f, err := c.FormFile("file")
	if assert.NoError(t, err) {
		assert.Equal(t, "test", f.Filename)
	}

	assert.Error(t, c.SaveUploadedFile(f, "/"))
}

func TestContextReset(t *testing.T) {
	router := New()
	c := router.allocateContext()
	assert.Equal(t, c.engine, router)

	c.index = 2
	c.Writer = &responseWriter{ResponseWriter: httptest.NewRecorder()}
	c.Params = Params{Param{}}
	c.Error(errors.New("test"))
	c.Set("foo", "bar")
	c.reset()

	assert.False(t, c.IsAborted())
	assert.Nil(t, c.Keys)
	assert.Nil(t, c.Accepted)
	assert.Len(t, c.Errors, 0)
	assert.Empty(t, c.Errors.Errors())
	assert.Empty(t, c.Errors.ByType(ErrorTypeAny))
	assert.Len(t, c.Params, 0)
	assert.EqualValues(t, c.index, -1)
	assert.Equal(t, c.Writer.(*responseWriter), &c.writermem)
}

func TestContextHandlers(t *testing.T) {
	c, _ := CreateTestContext(httptest.NewRecorder())
	assert.Nil(t, c.handlers)
	assert.Nil(t, c.handlers.Last())

	c.handlers = HandlersChain{}
	assert.NotNil(t, c.handlers)
	assert.Nil(t, c.handlers.Last())

	f := func(c *Context) {}
	g := func(c *Context) {}

	c.handlers = HandlersChain{f}
	compareFunc(t, f, c.handlers.Last())

	c.handlers = HandlersChain{f, g}
	compareFunc(t, g, c.handlers.Last())
}

// TestContextSetGet tests that a parameter is set correctly on the
// current context and can be retrieved using Get.
func TestContextSetGet(t *testing.T) {
	c, _ := CreateTestContext(httptest.NewRecorder())
	c.Set("foo", "bar")

	value, err := c.Get("foo")
	assert.Equal(t, "bar", value)
	assert.True(t, err)

	value, err = c.Get("foo2")
	assert.Nil(t, value)
	assert.False(t, err)

	assert.Equal(t, "bar", c.MustGet("foo"))
	assert.Panics(t, func() { c.MustGet("no_exist") })
}

func TestContextSetGetValues(t *testing.T) {
	c, _ := CreateTestContext(httptest.NewRecorder())
	c.Set("string", "this is a string")
	c.Set("int32", int32(-42))
	c.Set("int64", int64(42424242424242))
	c.Set("uint64", uint64(42))
	c.Set("float32", float32(4.2))
	c.Set("float64", 4.2)
	var a interface{} = 1
	c.Set("intInterface", a)

	assert.Exactly(t, c.MustGet("string").(string), "this is a string")
	assert.Exactly(t, c.MustGet("int32").(int32), int32(-42))
	assert.Exactly(t, c.MustGet("int64").(int64), int64(42424242424242))
	assert.Exactly(t, c.MustGet("uint64").(uint64), uint64(42))
	assert.Exactly(t, c.MustGet("float32").(float32), float32(4.2))
	assert.Exactly(t, c.MustGet("float64").(float64), 4.2)
	assert.Exactly(t, c.MustGet("intInterface").(int), 1)

}

func TestContextGetString(t *testing.T) {
	c, _ := CreateTestContext(httptest.NewRecorder())
	c.Set("string", "this is a string")
	assert.Equal(t, "this is a string", c.GetString("string"))
}

func TestContextSetGetBool(t *testing.T) {
	c, _ := CreateTestContext(httptest.NewRecorder())
	c.Set("bool", true)
	assert.True(t, c.GetBool("bool"))
}

func TestContextGetInt(t *testing.T) {
	c, _ := CreateTestContext(httptest.NewRecorder())
	c.Set("int", 1)
	assert.Equal(t, 1, c.GetInt("int"))
}

func TestContextGetInt64(t *testing.T) {
	c, _ := CreateTestContext(httptest.NewRecorder())
	c.Set("int64", int64(42424242424242))
	assert.Equal(t, int64(42424242424242), c.GetInt64("int64"))
}

func TestContextGetFloat64(t *testing.T) {
	c, _ := CreateTestContext(httptest.NewRecorder())
	c.Set("float64", 4.2)
	assert.Equal(t, 4.2, c.GetFloat64("float64"))
}

func TestContextGetTime(t *testing.T) {
	c, _ := CreateTestContext(httptest.NewRecorder())
	t1, _ := time.Parse("1/2/2006 15:04:05", "01/01/2017 12:00:00")
	c.Set("time", t1)
	assert.Equal(t, t1, c.GetTime("time"))
}

func TestContextGetDuration(t *testing.T) {
	c, _ := CreateTestContext(httptest.NewRecorder())
	c.Set("duration", time.Second)
	assert.Equal(t, time.Second, c.GetDuration("duration"))
}

func TestContextGetStringSlice(t *testing.T) {
	c, _ := CreateTestContext(httptest.NewRecorder())
	c.Set("slice", []string{"foo"})
	assert.Equal(t, []string{"foo"}, c.GetStringSlice("slice"))
}

func TestContextGetStringMap(t *testing.T) {
	c, _ := CreateTestContext(httptest.NewRecorder())
	var m = make(map[string]interface{})
	m["foo"] = 1
	c.Set("map", m)

	assert.Equal(t, m, c.GetStringMap("map"))
	assert.Equal(t, 1, c.GetStringMap("map")["foo"])
}

func TestContextGetStringMapString(t *testing.T) {
	c, _ := CreateTestContext(httptest.NewRecorder())
	var m = make(map[string]string)
	m["foo"] = "bar"
	c.Set("map", m)

	assert.Equal(t, m, c.GetStringMapString("map"))
	assert.Equal(t, "bar", c.GetStringMapString("map")["foo"])
}

func TestContextGetStringMapStringSlice(t *testing.T) {
	c, _ := CreateTestContext(httptest.NewRecorder())
	var m = make(map[string][]string)
	m["foo"] = []string{"foo"}
	c.Set("map", m)

	assert.Equal(t, m, c.GetStringMapStringSlice("map"))
	assert.Equal(t, []string{"foo"}, c.GetStringMapStringSlice("map")["foo"])
}

func TestContextCopy(t *testing.T) {
	c, _ := CreateTestContext(httptest.NewRecorder())
	c.index = 2
	c.Request, _ = http.NewRequest("POST", "/hola", nil)
	c.handlers = HandlersChain{func(c *Context) {}}
	c.Params = Params{Param{Key: "foo", Value: "bar"}}
	c.Set("foo", "bar")

	cp := c.Copy()
	assert.Nil(t, cp.handlers)
	assert.Nil(t, cp.writermem.ResponseWriter)
	assert.Equal(t, &cp.writermem, cp.Writer.(*responseWriter))
	assert.Equal(t, cp.Request, c.Request)
	assert.Equal(t, cp.index, abortIndex)
	assert.Equal(t, cp.Keys, c.Keys)
	assert.Equal(t, cp.engine, c.engine)
	assert.Equal(t, cp.Params, c.Params)
}

func TestContextHandlerName(t *testing.T) {
	c, _ := CreateTestContext(httptest.NewRecorder())
	c.handlers = HandlersChain{func(c *Context) {}, handlerNameTest}

	assert.Regexp(t, "^(.*/vendor/)?github.com/gin-gonic/gin.handlerNameTest$", c.HandlerName())
}

func handlerNameTest(c *Context) {

}

var handlerTest HandlerFunc = func(c *Context) {

}

func TestContextHandler(t *testing.T) {
	c, _ := CreateTestContext(httptest.NewRecorder())
	c.handlers = HandlersChain{func(c *Context) {}, handlerTest}

	assert.Equal(t, reflect.ValueOf(handlerTest).Pointer(), reflect.ValueOf(c.Handler()).Pointer())
}

func TestContextQuery(t *testing.T) {
	c, _ := CreateTestContext(httptest.NewRecorder())
	c.Request, _ = http.NewRequest("GET", "http://example.com/?foo=bar&page=10&id=", nil)

	value, ok := c.GetQuery("foo")
	assert.True(t, ok)
	assert.Equal(t, "bar", value)
	assert.Equal(t, "bar", c.DefaultQuery("foo", "none"))
	assert.Equal(t, "bar", c.Query("foo"))

	value, ok = c.GetQuery("page")
	assert.True(t, ok)
	assert.Equal(t, "10", value)
	assert.Equal(t, "10", c.DefaultQuery("page", "0"))
	assert.Equal(t, "10", c.Query("page"))

	value, ok = c.GetQuery("id")
	assert.True(t, ok)
	assert.Empty(t, value)
	assert.Empty(t, c.DefaultQuery("id", "nada"))
	assert.Empty(t, c.Query("id"))

	value, ok = c.GetQuery("NoKey")
	assert.False(t, ok)
	assert.Empty(t, value)
	assert.Equal(t, "nada", c.DefaultQuery("NoKey", "nada"))
	assert.Empty(t, c.Query("NoKey"))

	// postform should not mess
	value, ok = c.GetPostForm("page")
	assert.False(t, ok)
	assert.Empty(t, value)
	assert.Empty(t, c.PostForm("foo"))
}

func TestContextQueryAndPostForm(t *testing.T) {
	c, _ := CreateTestContext(httptest.NewRecorder())
	body := bytes.NewBufferString("foo=bar&page=11&both=&foo=second")
	c.Request, _ = http.NewRequest("POST", "/?both=GET&id=main&id=omit&array[]=first&array[]=second", body)
	c.Request.Header.Add("Content-Type", MIMEPOSTForm)

	assert.Equal(t, "bar", c.DefaultPostForm("foo", "none"))
	assert.Equal(t, "bar", c.PostForm("foo"))
	assert.Empty(t, c.Query("foo"))

	value, ok := c.GetPostForm("page")
	assert.True(t, ok)
	assert.Equal(t, "11", value)
	assert.Equal(t, "11", c.DefaultPostForm("page", "0"))
	assert.Equal(t, "11", c.PostForm("page"))
	assert.Empty(t, c.Query("page"))

	value, ok = c.GetPostForm("both")
	assert.True(t, ok)
	assert.Empty(t, value)
	assert.Empty(t, c.PostForm("both"))
	assert.Empty(t, c.DefaultPostForm("both", "nothing"))
	assert.Equal(t, "GET", c.Query("both"), "GET")

	value, ok = c.GetQuery("id")
	assert.True(t, ok)
	assert.Equal(t, "main", value)
	assert.Equal(t, "000", c.DefaultPostForm("id", "000"))
	assert.Equal(t, "main", c.Query("id"))
	assert.Empty(t, c.PostForm("id"))

	value, ok = c.GetQuery("NoKey")
	assert.False(t, ok)
	assert.Empty(t, value)
	value, ok = c.GetPostForm("NoKey")
	assert.False(t, ok)
	assert.Empty(t, value)
	assert.Equal(t, "nada", c.DefaultPostForm("NoKey", "nada"))
	assert.Equal(t, "nothing", c.DefaultQuery("NoKey", "nothing"))
	assert.Empty(t, c.PostForm("NoKey"))
	assert.Empty(t, c.Query("NoKey"))

	var obj struct {
		Foo   string   `form:"foo"`
		ID    string   `form:"id"`
		Page  int      `form:"page"`
		Both  string   `form:"both"`
		Array []string `form:"array[]"`
	}
	assert.NoError(t, c.Bind(&obj))
	assert.Equal(t, "bar", obj.Foo, "bar")
	assert.Equal(t, "main", obj.ID, "main")
	assert.Equal(t, 11, obj.Page, 11)
	assert.Empty(t, obj.Both)
	assert.Equal(t, []string{"first", "second"}, obj.Array)

	values, ok := c.GetQueryArray("array[]")
	assert.True(t, ok)
	assert.Equal(t, "first", values[0])
	assert.Equal(t, "second", values[1])

	values = c.QueryArray("array[]")
	assert.Equal(t, "first", values[0])
	assert.Equal(t, "second", values[1])

	values = c.QueryArray("nokey")
	assert.Equal(t, 0, len(values))

	values = c.QueryArray("both")
	assert.Equal(t, 1, len(values))
	assert.Equal(t, "GET", values[0])
}

func TestContextPostFormMultipart(t *testing.T) {
	c, _ := CreateTestContext(httptest.NewRecorder())
	c.Request = createMultipartRequest()

	var obj struct {
		Foo          string    `form:"foo"`
		Bar          string    `form:"bar"`
		BarAsInt     int       `form:"bar"`
		Array        []string  `form:"array"`
		ID           string    `form:"id"`
		TimeLocal    time.Time `form:"time_local" time_format:"02/01/2006 15:04"`
		TimeUTC      time.Time `form:"time_utc" time_format:"02/01/2006 15:04" time_utc:"1"`
		TimeLocation time.Time `form:"time_location" time_format:"02/01/2006 15:04" time_location:"Asia/Tokyo"`
		BlankTime    time.Time `form:"blank_time" time_format:"02/01/2006 15:04"`
	}
	assert.NoError(t, c.Bind(&obj))
	assert.Equal(t, "bar", obj.Foo)
	assert.Equal(t, "10", obj.Bar)
	assert.Equal(t, 10, obj.BarAsInt)
	assert.Equal(t, []string{"first", "second"}, obj.Array)
	assert.Empty(t, obj.ID)
	assert.Equal(t, "31/12/2016 14:55", obj.TimeLocal.Format("02/01/2006 15:04"))
	assert.Equal(t, time.Local, obj.TimeLocal.Location())
	assert.Equal(t, "31/12/2016 14:55", obj.TimeUTC.Format("02/01/2006 15:04"))
	assert.Equal(t, time.UTC, obj.TimeUTC.Location())
	loc, _ := time.LoadLocation("Asia/Tokyo")
	assert.Equal(t, "31/12/2016 14:55", obj.TimeLocation.Format("02/01/2006 15:04"))
	assert.Equal(t, loc, obj.TimeLocation.Location())
	assert.True(t, obj.BlankTime.IsZero())

	value, ok := c.GetQuery("foo")
	assert.False(t, ok)
	assert.Empty(t, value)
	assert.Empty(t, c.Query("bar"))
	assert.Equal(t, "nothing", c.DefaultQuery("id", "nothing"))

	value, ok = c.GetPostForm("foo")
	assert.True(t, ok)
	assert.Equal(t, "bar", value)
	assert.Equal(t, "bar", c.PostForm("foo"))

	value, ok = c.GetPostForm("array")
	assert.True(t, ok)
	assert.Equal(t, "first", value)
	assert.Equal(t, "first", c.PostForm("array"))

	assert.Equal(t, "10", c.DefaultPostForm("bar", "nothing"))

	value, ok = c.GetPostForm("id")
	assert.True(t, ok)
	assert.Empty(t, value)
	assert.Empty(t, c.PostForm("id"))
	assert.Empty(t, c.DefaultPostForm("id", "nothing"))

	value, ok = c.GetPostForm("nokey")
	assert.False(t, ok)
	assert.Empty(t, value)
	assert.Equal(t, "nothing", c.DefaultPostForm("nokey", "nothing"))

	values, ok := c.GetPostFormArray("array")
	assert.True(t, ok)
	assert.Equal(t, "first", values[0])
	assert.Equal(t, "second", values[1])

	values = c.PostFormArray("array")
	assert.Equal(t, "first", values[0])
	assert.Equal(t, "second", values[1])

	values = c.PostFormArray("nokey")
	assert.Equal(t, 0, len(values))

	values = c.PostFormArray("foo")
	assert.Equal(t, 1, len(values))
	assert.Equal(t, "bar", values[0])
}

func TestContextSetCookie(t *testing.T) {
	c, _ := CreateTestContext(httptest.NewRecorder())
	c.SetCookie("user", "gin", 1, "/", "localhost", true, true)
	assert.Equal(t, "user=gin; Path=/; Domain=localhost; Max-Age=1; HttpOnly; Secure", c.Writer.Header().Get("Set-Cookie"))
}

func TestContextSetCookiePathEmpty(t *testing.T) {
	c, _ := CreateTestContext(httptest.NewRecorder())
	c.SetCookie("user", "gin", 1, "", "localhost", true, true)
	assert.Equal(t, "user=gin; Path=/; Domain=localhost; Max-Age=1; HttpOnly; Secure", c.Writer.Header().Get("Set-Cookie"))
}

func TestContextGetCookie(t *testing.T) {
	c, _ := CreateTestContext(httptest.NewRecorder())
	c.Request, _ = http.NewRequest("GET", "/get", nil)
	c.Request.Header.Set("Cookie", "user=gin")
	cookie, _ := c.Cookie("user")
	assert.Equal(t, "gin", cookie)

	_, err := c.Cookie("nokey")
	assert.Error(t, err)
}

func TestContextBodyAllowedForStatus(t *testing.T) {
	assert.False(t, false, bodyAllowedForStatus(102))
	assert.False(t, false, bodyAllowedForStatus(204))
	assert.False(t, false, bodyAllowedForStatus(304))
	assert.True(t, true, bodyAllowedForStatus(500))
}

type TestPanicRender struct {
}

func (*TestPanicRender) Render(http.ResponseWriter) error {
	return errors.New("TestPanicRender")
}

func (*TestPanicRender) WriteContentType(http.ResponseWriter) {}

func TestContextRenderPanicIfErr(t *testing.T) {
	defer func() {
		r := recover()
		assert.Equal(t, "TestPanicRender", fmt.Sprint(r))
	}()
	w := httptest.NewRecorder()
	c, _ := CreateTestContext(w)

	c.Render(http.StatusOK, &TestPanicRender{})

	assert.Fail(t, "Panic not detected")
}

// Tests that the response is serialized as JSON
// and Content-Type is set to application/json
func TestContextRenderJSON(t *testing.T) {
	w := httptest.NewRecorder()
	c, _ := CreateTestContext(w)

	c.JSON(201, H{"foo": "bar"})

	assert.Equal(t, 201, w.Code)
	assert.Equal(t, "{\"foo\":\"bar\"}", w.Body.String())
	assert.Equal(t, "application/json; charset=utf-8", w.HeaderMap.Get("Content-Type"))
}

// Tests that no JSON is rendered if code is 204
func TestContextRenderNoContentJSON(t *testing.T) {
	w := httptest.NewRecorder()
	c, _ := CreateTestContext(w)

	c.JSON(204, H{"foo": "bar"})

	assert.Equal(t, 204, w.Code)
	assert.Empty(t, w.Body.String())
	assert.Equal(t, "application/json; charset=utf-8", w.HeaderMap.Get("Content-Type"))
}

// Tests that the response is serialized as JSON
// we change the content-type before
func TestContextRenderAPIJSON(t *testing.T) {
	w := httptest.NewRecorder()
	c, _ := CreateTestContext(w)

	c.Header("Content-Type", "application/vnd.api+json")
	c.JSON(201, H{"foo": "bar"})

	assert.Equal(t, 201, w.Code)
	assert.Equal(t, "{\"foo\":\"bar\"}", w.Body.String())
	assert.Equal(t, "application/vnd.api+json", w.HeaderMap.Get("Content-Type"))
}

// Tests that no Custom JSON is rendered if code is 204
func TestContextRenderNoContentAPIJSON(t *testing.T) {
	w := httptest.NewRecorder()
	c, _ := CreateTestContext(w)

	c.Header("Content-Type", "application/vnd.api+json")
	c.JSON(204, H{"foo": "bar"})

	assert.Equal(t, 204, w.Code)
	assert.Empty(t, w.Body.String())
	assert.Equal(t, w.HeaderMap.Get("Content-Type"), "application/vnd.api+json")
}

// Tests that the response is serialized as JSON
// and Content-Type is set to application/json
func TestContextRenderIndentedJSON(t *testing.T) {
	w := httptest.NewRecorder()
	c, _ := CreateTestContext(w)

	c.IndentedJSON(201, H{"foo": "bar", "bar": "foo", "nested": H{"foo": "bar"}})

	assert.Equal(t, 201, w.Code)
	assert.Equal(t, "{\n    \"bar\": \"foo\",\n    \"foo\": \"bar\",\n    \"nested\": {\n        \"foo\": \"bar\"\n    }\n}", w.Body.String())
	assert.Equal(t, "application/json; charset=utf-8", w.HeaderMap.Get("Content-Type"))
}

// Tests that no Custom JSON is rendered if code is 204
func TestContextRenderNoContentIndentedJSON(t *testing.T) {
	w := httptest.NewRecorder()
	c, _ := CreateTestContext(w)

	c.IndentedJSON(204, H{"foo": "bar", "bar": "foo", "nested": H{"foo": "bar"}})

	assert.Equal(t, 204, w.Code)
	assert.Empty(t, w.Body.String())
	assert.Equal(t, "application/json; charset=utf-8", w.HeaderMap.Get("Content-Type"))
}

// Tests that the response is serialized as Secure JSON
// and Content-Type is set to application/json
func TestContextRenderSecureJSON(t *testing.T) {
	w := httptest.NewRecorder()
	c, router := CreateTestContext(w)

	router.SecureJsonPrefix("&&&START&&&")
	c.SecureJSON(201, []string{"foo", "bar"})

	assert.Equal(t, 201, w.Code)
	assert.Equal(t, "&&&START&&&[\"foo\",\"bar\"]", w.Body.String())
	assert.Equal(t, "application/json; charset=utf-8", w.HeaderMap.Get("Content-Type"))
}

// Tests that no Custom JSON is rendered if code is 204
func TestContextRenderNoContentSecureJSON(t *testing.T) {
	w := httptest.NewRecorder()
	c, _ := CreateTestContext(w)

	c.SecureJSON(204, []string{"foo", "bar"})

	assert.Equal(t, 204, w.Code)
	assert.Empty(t, w.Body.String())
	assert.Equal(t, "application/json; charset=utf-8", w.HeaderMap.Get("Content-Type"))
}

// Tests that the response executes the templates
// and responds with Content-Type set to text/html
func TestContextRenderHTML(t *testing.T) {
	w := httptest.NewRecorder()
	c, router := CreateTestContext(w)

	router.addRoute("GET", "/", HandlersChain{func(_ *Context) {}})
	assert.Len(t, router.trees, 1)

	templ := template.Must(template.New("t").Parse(`Hello {{.name}}`))
	router.SetHTMLTemplate(templ)

	c.HTML(201, "t", H{"name": "alexandernyquist"})

	assert.Equal(t, 201, w.Code)
	assert.Equal(t, "Hello alexandernyquist", w.Body.String())
	assert.Equal(t, "text/html; charset=utf-8", w.HeaderMap.Get("Content-Type"))
<<<<<<< HEAD
}

func TestContextRenderHTML2(t *testing.T) {
	w := httptest.NewRecorder()
	c, router := CreateTestContext(w)

	// print debug warning log when Engine.trees > 0
	router.addRoute("GET", "/", HandlersChain{func(_ *Context) {}})
	assert.Len(t, router.trees, 1)

	var b bytes.Buffer
	setup(&b)
	defer teardown()

	templ := template.Must(template.New("t").Parse(`Hello {{.name}}`))
	router.SetHTMLTemplate(templ)

	assert.Equal(t, "[GIN-debug] [WARNING] Since SetHTMLTemplate() is NOT thread-safe. It should only be called\nat initialization. ie. before any route is registered or the router is listening in a socket:\n\n\trouter := gin.Default()\n\trouter.SetHTMLTemplate(template) // << good place\n\n", b.String())

	c.HTML(201, "t", H{"name": "alexandernyquist"})

	assert.Equal(t, 201, w.Code)
	assert.Equal(t, "Hello alexandernyquist", w.Body.String())
	assert.Equal(t, "text/html; charset=utf-8", w.HeaderMap.Get("Content-Type"))
=======
>>>>>>> eeb57848
}

// Tests that no HTML is rendered if code is 204
func TestContextRenderNoContentHTML(t *testing.T) {
	w := httptest.NewRecorder()
	c, router := CreateTestContext(w)
	templ := template.Must(template.New("t").Parse(`Hello {{.name}}`))
	router.SetHTMLTemplate(templ)

	c.HTML(204, "t", H{"name": "alexandernyquist"})

	assert.Equal(t, 204, w.Code)
	assert.Empty(t, w.Body.String())
	assert.Equal(t, "text/html; charset=utf-8", w.HeaderMap.Get("Content-Type"))
}

// TestContextXML tests that the response is serialized as XML
// and Content-Type is set to application/xml
func TestContextRenderXML(t *testing.T) {
	w := httptest.NewRecorder()
	c, _ := CreateTestContext(w)

	c.XML(201, H{"foo": "bar"})

	assert.Equal(t, 201, w.Code)
	assert.Equal(t, "<map><foo>bar</foo></map>", w.Body.String())
	assert.Equal(t, "application/xml; charset=utf-8", w.HeaderMap.Get("Content-Type"))
}

// Tests that no XML is rendered if code is 204
func TestContextRenderNoContentXML(t *testing.T) {
	w := httptest.NewRecorder()
	c, _ := CreateTestContext(w)

	c.XML(204, H{"foo": "bar"})

	assert.Equal(t, 204, w.Code)
	assert.Empty(t, w.Body.String())
	assert.Equal(t, "application/xml; charset=utf-8", w.HeaderMap.Get("Content-Type"))
}

// TestContextString tests that the response is returned
// with Content-Type set to text/plain
func TestContextRenderString(t *testing.T) {
	w := httptest.NewRecorder()
	c, _ := CreateTestContext(w)

	c.String(201, "test %s %d", "string", 2)

	assert.Equal(t, 201, w.Code)
	assert.Equal(t, "test string 2", w.Body.String())
	assert.Equal(t, "text/plain; charset=utf-8", w.HeaderMap.Get("Content-Type"))
}

// Tests that no String is rendered if code is 204
func TestContextRenderNoContentString(t *testing.T) {
	w := httptest.NewRecorder()
	c, _ := CreateTestContext(w)

	c.String(204, "test %s %d", "string", 2)

	assert.Equal(t, 204, w.Code)
	assert.Empty(t, w.Body.String())
	assert.Equal(t, "text/plain; charset=utf-8", w.HeaderMap.Get("Content-Type"))
}

// TestContextString tests that the response is returned
// with Content-Type set to text/html
func TestContextRenderHTMLString(t *testing.T) {
	w := httptest.NewRecorder()
	c, _ := CreateTestContext(w)

	c.Header("Content-Type", "text/html; charset=utf-8")
	c.String(201, "<html>%s %d</html>", "string", 3)

	assert.Equal(t, 201, w.Code)
	assert.Equal(t, "<html>string 3</html>", w.Body.String())
	assert.Equal(t, "text/html; charset=utf-8", w.HeaderMap.Get("Content-Type"))
}

// Tests that no HTML String is rendered if code is 204
func TestContextRenderNoContentHTMLString(t *testing.T) {
	w := httptest.NewRecorder()
	c, _ := CreateTestContext(w)

	c.Header("Content-Type", "text/html; charset=utf-8")
	c.String(204, "<html>%s %d</html>", "string", 3)

	assert.Equal(t, 204, w.Code)
	assert.Empty(t, w.Body.String())
	assert.Equal(t, "text/html; charset=utf-8", w.HeaderMap.Get("Content-Type"))
}

// TestContextData tests that the response can be written from `bytesting`
// with specified MIME type
func TestContextRenderData(t *testing.T) {
	w := httptest.NewRecorder()
	c, _ := CreateTestContext(w)

	c.Data(201, "text/csv", []byte(`foo,bar`))

	assert.Equal(t, 201, w.Code)
	assert.Equal(t, "foo,bar", w.Body.String())
	assert.Equal(t, "text/csv", w.HeaderMap.Get("Content-Type"))
}

// Tests that no Custom Data is rendered if code is 204
func TestContextRenderNoContentData(t *testing.T) {
	w := httptest.NewRecorder()
	c, _ := CreateTestContext(w)

	c.Data(204, "text/csv", []byte(`foo,bar`))

	assert.Equal(t, 204, w.Code)
	assert.Empty(t, w.Body.String())
	assert.Equal(t, "text/csv", w.HeaderMap.Get("Content-Type"))
}

func TestContextRenderSSE(t *testing.T) {
	w := httptest.NewRecorder()
	c, _ := CreateTestContext(w)

	c.SSEvent("float", 1.5)
	c.Render(-1, sse.Event{
		Id:   "123",
		Data: "text",
	})
	c.SSEvent("chat", H{
		"foo": "bar",
		"bar": "foo",
	})

	assert.Equal(t, strings.Replace(w.Body.String(), " ", "", -1), strings.Replace("event:float\ndata:1.5\n\nid:123\ndata:text\n\nevent:chat\ndata:{\"bar\":\"foo\",\"foo\":\"bar\"}\n\n", " ", "", -1))
}

func TestContextRenderFile(t *testing.T) {
	w := httptest.NewRecorder()
	c, _ := CreateTestContext(w)

	c.Request, _ = http.NewRequest("GET", "/", nil)
	c.File("./gin.go")

	assert.Equal(t, 200, w.Code)
	assert.Contains(t, w.Body.String(), "func New() *Engine {")
	assert.Equal(t, "text/plain; charset=utf-8", w.HeaderMap.Get("Content-Type"))
}

// TestContextRenderYAML tests that the response is serialized as YAML
// and Content-Type is set to application/x-yaml
func TestContextRenderYAML(t *testing.T) {
	w := httptest.NewRecorder()
	c, _ := CreateTestContext(w)

	c.YAML(201, H{"foo": "bar"})

	assert.Equal(t, 201, w.Code)
	assert.Equal(t, "foo: bar\n", w.Body.String())
	assert.Equal(t, "application/x-yaml; charset=utf-8", w.HeaderMap.Get("Content-Type"))
}

func TestContextHeaders(t *testing.T) {
	c, _ := CreateTestContext(httptest.NewRecorder())
	c.Header("Content-Type", "text/plain")
	c.Header("X-Custom", "value")

	assert.Equal(t, "text/plain", c.Writer.Header().Get("Content-Type"))
	assert.Equal(t, "value", c.Writer.Header().Get("X-Custom"))

	c.Header("Content-Type", "text/html")
	c.Header("X-Custom", "")

	assert.Equal(t, "text/html", c.Writer.Header().Get("Content-Type"))
	_, exist := c.Writer.Header()["X-Custom"]
	assert.False(t, exist)
}

// TODO
func TestContextRenderRedirectWithRelativePath(t *testing.T) {
	w := httptest.NewRecorder()
	c, _ := CreateTestContext(w)

	c.Request, _ = http.NewRequest("POST", "http://example.com", nil)
	assert.Panics(t, func() { c.Redirect(299, "/new_path") })
	assert.Panics(t, func() { c.Redirect(309, "/new_path") })

	c.Redirect(301, "/path")
	c.Writer.WriteHeaderNow()
	assert.Equal(t, 301, w.Code)
	assert.Equal(t, "/path", w.Header().Get("Location"))
}

func TestContextRenderRedirectWithAbsolutePath(t *testing.T) {
	w := httptest.NewRecorder()
	c, _ := CreateTestContext(w)

	c.Request, _ = http.NewRequest("POST", "http://example.com", nil)
	c.Redirect(302, "http://google.com")
	c.Writer.WriteHeaderNow()

	assert.Equal(t, 302, w.Code)
	assert.Equal(t, "http://google.com", w.Header().Get("Location"))
}

func TestContextRenderRedirectWith201(t *testing.T) {
	w := httptest.NewRecorder()
	c, _ := CreateTestContext(w)

	c.Request, _ = http.NewRequest("POST", "http://example.com", nil)
	c.Redirect(201, "/resource")
	c.Writer.WriteHeaderNow()

	assert.Equal(t, 201, w.Code)
	assert.Equal(t, "/resource", w.Header().Get("Location"))
}

func TestContextRenderRedirectAll(t *testing.T) {
	c, _ := CreateTestContext(httptest.NewRecorder())
	c.Request, _ = http.NewRequest("POST", "http://example.com", nil)
	assert.Panics(t, func() { c.Redirect(200, "/resource") })
	assert.Panics(t, func() { c.Redirect(202, "/resource") })
	assert.Panics(t, func() { c.Redirect(299, "/resource") })
	assert.Panics(t, func() { c.Redirect(309, "/resource") })
	assert.NotPanics(t, func() { c.Redirect(300, "/resource") })
	assert.NotPanics(t, func() { c.Redirect(308, "/resource") })
}

func TestContextNegotiationWithJSON(t *testing.T) {
	w := httptest.NewRecorder()
	c, _ := CreateTestContext(w)
	c.Request, _ = http.NewRequest("POST", "", nil)

	c.Negotiate(200, Negotiate{
		Offered: []string{MIMEJSON, MIMEXML},
		Data:    H{"foo": "bar"},
	})

	assert.Equal(t, 200, w.Code)
	assert.Equal(t, "{\"foo\":\"bar\"}", w.Body.String())
	assert.Equal(t, "application/json; charset=utf-8", w.HeaderMap.Get("Content-Type"))
}

func TestContextNegotiationWithXML(t *testing.T) {
	w := httptest.NewRecorder()
	c, _ := CreateTestContext(w)
	c.Request, _ = http.NewRequest("POST", "", nil)

	c.Negotiate(200, Negotiate{
		Offered: []string{MIMEXML, MIMEJSON},
		Data:    H{"foo": "bar"},
	})

	assert.Equal(t, 200, w.Code)
	assert.Equal(t, "<map><foo>bar</foo></map>", w.Body.String())
	assert.Equal(t, "application/xml; charset=utf-8", w.HeaderMap.Get("Content-Type"))
}

func TestContextNegotiationWithHTML(t *testing.T) {
	w := httptest.NewRecorder()
	c, router := CreateTestContext(w)
	c.Request, _ = http.NewRequest("POST", "", nil)
	templ := template.Must(template.New("t").Parse(`Hello {{.name}}`))
	router.SetHTMLTemplate(templ)

	c.Negotiate(200, Negotiate{
		Offered:  []string{MIMEHTML},
		Data:     H{"name": "gin"},
		HTMLName: "t",
	})

	assert.Equal(t, 200, w.Code)
	assert.Equal(t, "Hello gin", w.Body.String())
	assert.Equal(t, "text/html; charset=utf-8", w.HeaderMap.Get("Content-Type"))
}

func TestContextNegotiationNotSupport(t *testing.T) {
	w := httptest.NewRecorder()
	c, _ := CreateTestContext(w)
	c.Request, _ = http.NewRequest("POST", "", nil)

	c.Negotiate(200, Negotiate{
		Offered: []string{MIMEPOSTForm},
	})

	assert.Equal(t, 406, w.Code)
	assert.Equal(t, c.index, abortIndex)
	assert.True(t, c.IsAborted())
}

func TestContextNegotiationFormat(t *testing.T) {
	c, _ := CreateTestContext(httptest.NewRecorder())
	c.Request, _ = http.NewRequest("POST", "", nil)

	assert.Panics(t, func() { c.NegotiateFormat() })
	assert.Equal(t, MIMEJSON, c.NegotiateFormat(MIMEJSON, MIMEXML))
	assert.Equal(t, MIMEHTML, c.NegotiateFormat(MIMEHTML, MIMEJSON))
}

func TestContextNegotiationFormatWithAccept(t *testing.T) {
	c, _ := CreateTestContext(httptest.NewRecorder())
	c.Request, _ = http.NewRequest("POST", "/", nil)
	c.Request.Header.Add("Accept", "text/html,application/xhtml+xml,application/xml;q=0.9,*/*;q=0.8")

	assert.Equal(t, MIMEXML, c.NegotiateFormat(MIMEJSON, MIMEXML))
	assert.Equal(t, MIMEHTML, c.NegotiateFormat(MIMEXML, MIMEHTML))
	assert.Empty(t, c.NegotiateFormat(MIMEJSON))
}

func TestContextNegotiationFormatCustum(t *testing.T) {
	c, _ := CreateTestContext(httptest.NewRecorder())
	c.Request, _ = http.NewRequest("POST", "/", nil)
	c.Request.Header.Add("Accept", "text/html,application/xhtml+xml,application/xml;q=0.9,*/*;q=0.8")

	c.Accepted = nil
	c.SetAccepted(MIMEJSON, MIMEXML)

	assert.Equal(t, MIMEJSON, c.NegotiateFormat(MIMEJSON, MIMEXML))
	assert.Equal(t, MIMEXML, c.NegotiateFormat(MIMEXML, MIMEHTML))
	assert.Equal(t, MIMEJSON, c.NegotiateFormat(MIMEJSON))
}

func TestContextIsAborted(t *testing.T) {
	c, _ := CreateTestContext(httptest.NewRecorder())
	assert.False(t, c.IsAborted())

	c.Abort()
	assert.True(t, c.IsAborted())

	c.Next()
	assert.True(t, c.IsAborted())

	c.index++
	assert.True(t, c.IsAborted())
}

// TestContextData tests that the response can be written from `bytesting`
// with specified MIME type
func TestContextAbortWithStatus(t *testing.T) {
	w := httptest.NewRecorder()
	c, _ := CreateTestContext(w)

	c.index = 4
	c.AbortWithStatus(401)

	assert.Equal(t, abortIndex, c.index)
	assert.Equal(t, 401, c.Writer.Status())
	assert.Equal(t, 401, w.Code)
	assert.True(t, c.IsAborted())
}

type testJSONAbortMsg struct {
	Foo string `json:"foo"`
	Bar string `json:"bar"`
}

func TestContextAbortWithStatusJSON(t *testing.T) {
	w := httptest.NewRecorder()
	c, _ := CreateTestContext(w)
	c.index = 4

	in := new(testJSONAbortMsg)
	in.Bar = "barValue"
	in.Foo = "fooValue"

	c.AbortWithStatusJSON(415, in)

	assert.Equal(t, abortIndex, c.index)
	assert.Equal(t, 415, c.Writer.Status())
	assert.Equal(t, 415, w.Code)
	assert.True(t, c.IsAborted())

	contentType := w.Header().Get("Content-Type")
	assert.Equal(t, "application/json; charset=utf-8", contentType)

	buf := new(bytes.Buffer)
	buf.ReadFrom(w.Body)
	jsonStringBody := buf.String()
	assert.Equal(t, fmt.Sprint(`{"foo":"fooValue","bar":"barValue"}`), jsonStringBody)
}

func TestContextError(t *testing.T) {
	c, _ := CreateTestContext(httptest.NewRecorder())
	assert.Empty(t, c.Errors)

	c.Error(errors.New("first error"))
	assert.Len(t, c.Errors, 1)
	assert.Equal(t, "Error #01: first error\n", c.Errors.String())

	c.Error(&Error{
		Err:  errors.New("second error"),
		Meta: "some data 2",
		Type: ErrorTypePublic,
	})
	assert.Len(t, c.Errors, 2)

	assert.Equal(t, errors.New("first error"), c.Errors[0].Err)
	assert.Nil(t, c.Errors[0].Meta)
	assert.Equal(t, ErrorTypePrivate, c.Errors[0].Type)

	assert.Equal(t, errors.New("second error"), c.Errors[1].Err)
	assert.Equal(t, "some data 2", c.Errors[1].Meta)
	assert.Equal(t, ErrorTypePublic, c.Errors[1].Type)

	assert.Equal(t, c.Errors.Last(), c.Errors[1])

	defer func() {
		if recover() == nil {
			t.Error("didn't panic")
		}
	}()
	c.Error(nil)
}

func TestContextTypedError(t *testing.T) {
	c, _ := CreateTestContext(httptest.NewRecorder())
	c.Error(errors.New("externo 0")).SetType(ErrorTypePublic)
	c.Error(errors.New("interno 0")).SetType(ErrorTypePrivate)

	for _, err := range c.Errors.ByType(ErrorTypePublic) {
		assert.Equal(t, ErrorTypePublic, err.Type)
	}
	for _, err := range c.Errors.ByType(ErrorTypePrivate) {
		assert.Equal(t, ErrorTypePrivate, err.Type)
	}
	assert.Equal(t, []string{"externo 0", "interno 0"}, c.Errors.Errors())
}

func TestContextAbortWithError(t *testing.T) {
	w := httptest.NewRecorder()
	c, _ := CreateTestContext(w)

	c.AbortWithError(401, errors.New("bad input")).SetMeta("some input")

	assert.Equal(t, 401, w.Code)
	assert.Equal(t, abortIndex, c.index)
	assert.True(t, c.IsAborted())
}

func TestContextClientIP(t *testing.T) {
	c, _ := CreateTestContext(httptest.NewRecorder())
	c.Request, _ = http.NewRequest("POST", "/", nil)

	c.Request.Header.Set("X-Real-IP", " 10.10.10.10  ")
	c.Request.Header.Set("X-Forwarded-For", "  20.20.20.20, 30.30.30.30")
	c.Request.Header.Set("X-Appengine-Remote-Addr", "50.50.50.50")
	c.Request.RemoteAddr = "  40.40.40.40:42123 "

	assert.Equal(t, "20.20.20.20", c.ClientIP())

	c.Request.Header.Del("X-Forwarded-For")
	assert.Equal(t, "10.10.10.10", c.ClientIP())

	c.Request.Header.Set("X-Forwarded-For", "30.30.30.30  ")
	assert.Equal(t, "30.30.30.30", c.ClientIP())

	c.Request.Header.Del("X-Forwarded-For")
	c.Request.Header.Del("X-Real-IP")
	c.engine.AppEngine = true
	assert.Equal(t, "50.50.50.50", c.ClientIP())

	c.Request.Header.Del("X-Appengine-Remote-Addr")
	assert.Equal(t, "40.40.40.40", c.ClientIP())

	// no port
	c.Request.RemoteAddr = "50.50.50.50"
	assert.Empty(t, c.ClientIP())
}

func TestContextContentType(t *testing.T) {
	c, _ := CreateTestContext(httptest.NewRecorder())
	c.Request, _ = http.NewRequest("POST", "/", nil)
	c.Request.Header.Set("Content-Type", "application/json; charset=utf-8")

	assert.Equal(t, "application/json", c.ContentType())
}

func TestContextAutoBindJSON(t *testing.T) {
	c, _ := CreateTestContext(httptest.NewRecorder())
	c.Request, _ = http.NewRequest("POST", "/", bytes.NewBufferString("{\"foo\":\"bar\", \"bar\":\"foo\"}"))
	c.Request.Header.Add("Content-Type", MIMEJSON)

	var obj struct {
		Foo string `json:"foo"`
		Bar string `json:"bar"`
	}
	assert.NoError(t, c.Bind(&obj))
	assert.Equal(t, "foo", obj.Bar)
	assert.Equal(t, "bar", obj.Foo)
	assert.Empty(t, c.Errors)
}

func TestContextBindWithJSON(t *testing.T) {
	w := httptest.NewRecorder()
	c, _ := CreateTestContext(w)

	c.Request, _ = http.NewRequest("POST", "/", bytes.NewBufferString("{\"foo\":\"bar\", \"bar\":\"foo\"}"))
	c.Request.Header.Add("Content-Type", MIMEXML) // set fake content-type

	var obj struct {
		Foo string `json:"foo"`
		Bar string `json:"bar"`
	}
	assert.NoError(t, c.BindJSON(&obj))
	assert.Equal(t, "foo", obj.Bar)
	assert.Equal(t, "bar", obj.Foo)
	assert.Equal(t, 0, w.Body.Len())
}

func TestContextBindWithQuery(t *testing.T) {
	w := httptest.NewRecorder()
	c, _ := CreateTestContext(w)

	c.Request, _ = http.NewRequest("POST", "/?foo=bar&bar=foo", bytes.NewBufferString("foo=unused"))

	var obj struct {
		Foo string `form:"foo"`
		Bar string `form:"bar"`
	}
	assert.NoError(t, c.BindQuery(&obj))
	assert.Equal(t, "foo", obj.Bar)
	assert.Equal(t, "bar", obj.Foo)
	assert.Equal(t, 0, w.Body.Len())
}

func TestContextBadAutoBind(t *testing.T) {
	w := httptest.NewRecorder()
	c, _ := CreateTestContext(w)

	c.Request, _ = http.NewRequest("POST", "http://example.com", bytes.NewBufferString("\"foo\":\"bar\", \"bar\":\"foo\"}"))
	c.Request.Header.Add("Content-Type", MIMEJSON)
	var obj struct {
		Foo string `json:"foo"`
		Bar string `json:"bar"`
	}

	assert.False(t, c.IsAborted())
	assert.Error(t, c.Bind(&obj))
	c.Writer.WriteHeaderNow()

	assert.Empty(t, obj.Bar)
	assert.Empty(t, obj.Foo)
	assert.Equal(t, 400, w.Code)
	assert.True(t, c.IsAborted())
}

func TestContextAutoShouldBindJSON(t *testing.T) {
	c, _ := CreateTestContext(httptest.NewRecorder())
	c.Request, _ = http.NewRequest("POST", "/", bytes.NewBufferString("{\"foo\":\"bar\", \"bar\":\"foo\"}"))
	c.Request.Header.Add("Content-Type", MIMEJSON)

	var obj struct {
		Foo string `json:"foo"`
		Bar string `json:"bar"`
	}
	assert.NoError(t, c.ShouldBind(&obj))
	assert.Equal(t, "foo", obj.Bar)
	assert.Equal(t, "bar", obj.Foo)
	assert.Empty(t, c.Errors)
}

func TestContextShouldBindWithJSON(t *testing.T) {
	w := httptest.NewRecorder()
	c, _ := CreateTestContext(w)

	c.Request, _ = http.NewRequest("POST", "/", bytes.NewBufferString("{\"foo\":\"bar\", \"bar\":\"foo\"}"))
	c.Request.Header.Add("Content-Type", MIMEXML) // set fake content-type

	var obj struct {
		Foo string `json:"foo"`
		Bar string `json:"bar"`
	}
	assert.NoError(t, c.ShouldBindJSON(&obj))
	assert.Equal(t, "foo", obj.Bar)
	assert.Equal(t, "bar", obj.Foo)
	assert.Equal(t, 0, w.Body.Len())
}

func TestContextShouldBindWithQuery(t *testing.T) {
	w := httptest.NewRecorder()
	c, _ := CreateTestContext(w)

	c.Request, _ = http.NewRequest("POST", "/?foo=bar&bar=foo", bytes.NewBufferString("foo=unused"))

	var obj struct {
		Foo string `form:"foo"`
		Bar string `form:"bar"`
	}
	assert.NoError(t, c.ShouldBindQuery(&obj))
	assert.Equal(t, "foo", obj.Bar)
	assert.Equal(t, "bar", obj.Foo)
	assert.Equal(t, 0, w.Body.Len())
}

func TestContextBadAutoShouldBind(t *testing.T) {
	w := httptest.NewRecorder()
	c, _ := CreateTestContext(w)

	c.Request, _ = http.NewRequest("POST", "http://example.com", bytes.NewBufferString("\"foo\":\"bar\", \"bar\":\"foo\"}"))
	c.Request.Header.Add("Content-Type", MIMEJSON)
	var obj struct {
		Foo string `json:"foo"`
		Bar string `json:"bar"`
	}

	assert.False(t, c.IsAborted())
	assert.Error(t, c.ShouldBind(&obj))

	assert.Empty(t, obj.Bar)
	assert.Empty(t, obj.Foo)
	assert.False(t, c.IsAborted())
}

func TestContextGolangContext(t *testing.T) {
	c, _ := CreateTestContext(httptest.NewRecorder())
	c.Request, _ = http.NewRequest("POST", "/", bytes.NewBufferString("{\"foo\":\"bar\", \"bar\":\"foo\"}"))
	assert.NoError(t, c.Err())
	assert.Nil(t, c.Done())
	ti, ok := c.Deadline()
	assert.Equal(t, ti, time.Time{})
	assert.False(t, ok)
	assert.Equal(t, c.Value(0), c.Request)
	assert.Nil(t, c.Value("foo"))

	c.Set("foo", "bar")
	assert.Equal(t, "bar", c.Value("foo"))
	assert.Nil(t, c.Value(1))
}

func TestWebsocketsRequired(t *testing.T) {
	// Example request from spec: https://tools.ietf.org/html/rfc6455#section-1.2
	c, _ := CreateTestContext(httptest.NewRecorder())
	c.Request, _ = http.NewRequest("GET", "/chat", nil)
	c.Request.Header.Set("Host", "server.example.com")
	c.Request.Header.Set("Upgrade", "websocket")
	c.Request.Header.Set("Connection", "Upgrade")
	c.Request.Header.Set("Sec-WebSocket-Key", "dGhlIHNhbXBsZSBub25jZQ==")
	c.Request.Header.Set("Origin", "http://example.com")
	c.Request.Header.Set("Sec-WebSocket-Protocol", "chat, superchat")
	c.Request.Header.Set("Sec-WebSocket-Version", "13")

	assert.True(t, c.IsWebsocket())

	// Normal request, no websocket required.
	c, _ = CreateTestContext(httptest.NewRecorder())
	c.Request, _ = http.NewRequest("GET", "/chat", nil)
	c.Request.Header.Set("Host", "server.example.com")

	assert.False(t, c.IsWebsocket())
}

func TestGetRequestHeaderValue(t *testing.T) {
	c, _ := CreateTestContext(httptest.NewRecorder())
	c.Request, _ = http.NewRequest("GET", "/chat", nil)
	c.Request.Header.Set("Gin-Version", "1.0.0")

	assert.Equal(t, "1.0.0", c.GetHeader("Gin-Version"))
	assert.Empty(t, c.GetHeader("Connection"))
}

func TestContextGetRawData(t *testing.T) {
	c, _ := CreateTestContext(httptest.NewRecorder())
	body := bytes.NewBufferString("Fetch binary post data")
	c.Request, _ = http.NewRequest("POST", "/", body)
	c.Request.Header.Add("Content-Type", MIMEPOSTForm)

	data, err := c.GetRawData()
	assert.Nil(t, err)
	assert.Equal(t, "Fetch binary post data", string(data))
}<|MERGE_RESOLUTION|>--- conflicted
+++ resolved
@@ -688,7 +688,6 @@
 	assert.Equal(t, 201, w.Code)
 	assert.Equal(t, "Hello alexandernyquist", w.Body.String())
 	assert.Equal(t, "text/html; charset=utf-8", w.HeaderMap.Get("Content-Type"))
-<<<<<<< HEAD
 }
 
 func TestContextRenderHTML2(t *testing.T) {
@@ -713,8 +712,6 @@
 	assert.Equal(t, 201, w.Code)
 	assert.Equal(t, "Hello alexandernyquist", w.Body.String())
 	assert.Equal(t, "text/html; charset=utf-8", w.HeaderMap.Get("Content-Type"))
-=======
->>>>>>> eeb57848
 }
 
 // Tests that no HTML is rendered if code is 204
