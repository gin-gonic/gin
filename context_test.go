// Copyright 2014 Manu Martinez-Almeida. All rights reserved.
// Use of this source code is governed by a MIT style
// license that can be found in the LICENSE file.

package gin

import (
	"bytes"
	"context"
	"errors"
	"fmt"
	"html/template"
	"io"
	"io/fs"
	"mime/multipart"
	"net"
	"net/http"
	"net/http/httptest"
	"net/url"
	"os"
	"path/filepath"
	"reflect"
	"strconv"
	"strings"
	"sync"
	"testing"
	"time"

	"github.com/gin-contrib/sse"
	"github.com/gin-gonic/gin/binding"
	testdata "github.com/gin-gonic/gin/testdata/protoexample"
	"github.com/stretchr/testify/assert"
	"github.com/stretchr/testify/require"
	"google.golang.org/protobuf/proto"
)

var _ context.Context = (*Context)(nil)

var errTestRender = errors.New("TestRender")

// Unit tests TODO
// func (c *Context) File(filepath string) {
// func (c *Context) Negotiate(code int, config Negotiate) {
// BAD case: func (c *Context) Render(code int, render render.Render, obj ...any) {
// test that information is not leaked when reusing Contexts (using the Pool)

func createMultipartRequest() *http.Request {
	boundary := "--testboundary"
	body := new(bytes.Buffer)
	mw := multipart.NewWriter(body)
	defer mw.Close()

	must(mw.SetBoundary(boundary))
	must(mw.WriteField("foo", "bar"))
	must(mw.WriteField("bar", "10"))
	must(mw.WriteField("bar", "foo2"))
	must(mw.WriteField("array", "first"))
	must(mw.WriteField("array", "second"))
	must(mw.WriteField("id", ""))
	must(mw.WriteField("time_local", "31/12/2016 14:55"))
	must(mw.WriteField("time_utc", "31/12/2016 14:55"))
	must(mw.WriteField("time_location", "31/12/2016 14:55"))
	must(mw.WriteField("names[a]", "thinkerou"))
	must(mw.WriteField("names[b]", "tianou"))
	req, err := http.NewRequest(http.MethodPost, "/", body)
	must(err)
	req.Header.Set("Content-Type", MIMEMultipartPOSTForm+"; boundary="+boundary)
	return req
}

func must(err error) {
	if err != nil {
		panic(err.Error())
	}
}

func TestContextFormFile(t *testing.T) {
	buf := new(bytes.Buffer)
	mw := multipart.NewWriter(buf)
	w, err := mw.CreateFormFile("file", "test")
	require.NoError(t, err)
	_, err = w.Write([]byte("test"))
	require.NoError(t, err)
	mw.Close()
	c, _ := CreateTestContext(httptest.NewRecorder())
	c.Request, _ = http.NewRequest(http.MethodPost, "/", buf)
	c.Request.Header.Set("Content-Type", mw.FormDataContentType())
	f, err := c.FormFile("file")
	require.NoError(t, err)
	assert.Equal(t, "test", f.Filename)

	require.NoError(t, c.SaveUploadedFile(f, "test"))
}

func TestContextFormFileFailed(t *testing.T) {
	buf := new(bytes.Buffer)
	mw := multipart.NewWriter(buf)
	mw.Close()
	c, _ := CreateTestContext(httptest.NewRecorder())
	c.Request, _ = http.NewRequest(http.MethodPost, "/", nil)
	c.Request.Header.Set("Content-Type", mw.FormDataContentType())
	c.engine.MaxMultipartMemory = 8 << 20
	f, err := c.FormFile("file")
	require.Error(t, err)
	assert.Nil(t, f)
}

func TestContextMultipartForm(t *testing.T) {
	buf := new(bytes.Buffer)
	mw := multipart.NewWriter(buf)
	require.NoError(t, mw.WriteField("foo", "bar"))
	w, err := mw.CreateFormFile("file", "test")
	require.NoError(t, err)
	_, err = w.Write([]byte("test"))
	require.NoError(t, err)
	mw.Close()
	c, _ := CreateTestContext(httptest.NewRecorder())
	c.Request, _ = http.NewRequest(http.MethodPost, "/", buf)
	c.Request.Header.Set("Content-Type", mw.FormDataContentType())
	f, err := c.MultipartForm()
	require.NoError(t, err)
	assert.NotNil(t, f)

	require.NoError(t, c.SaveUploadedFile(f.File["file"][0], "test"))
}

func TestSaveUploadedOpenFailed(t *testing.T) {
	buf := new(bytes.Buffer)
	mw := multipart.NewWriter(buf)
	mw.Close()

	c, _ := CreateTestContext(httptest.NewRecorder())
	c.Request, _ = http.NewRequest(http.MethodPost, "/", buf)
	c.Request.Header.Set("Content-Type", mw.FormDataContentType())

	f := &multipart.FileHeader{
		Filename: "file",
	}
	require.Error(t, c.SaveUploadedFile(f, "test"))
}

func TestSaveUploadedCreateFailed(t *testing.T) {
	buf := new(bytes.Buffer)
	mw := multipart.NewWriter(buf)
	w, err := mw.CreateFormFile("file", "test")
	require.NoError(t, err)
	_, err = w.Write([]byte("test"))
	require.NoError(t, err)
	mw.Close()
	c, _ := CreateTestContext(httptest.NewRecorder())
	c.Request, _ = http.NewRequest(http.MethodPost, "/", buf)
	c.Request.Header.Set("Content-Type", mw.FormDataContentType())
	f, err := c.FormFile("file")
	require.NoError(t, err)
	assert.Equal(t, "test", f.Filename)

	require.Error(t, c.SaveUploadedFile(f, "/"))
}

func TestSaveUploadedFileWithPermission(t *testing.T) {
	buf := new(bytes.Buffer)
	mw := multipart.NewWriter(buf)
	w, err := mw.CreateFormFile("file", "permission_test")
	require.NoError(t, err)
	_, err = w.Write([]byte("permission_test"))
	require.NoError(t, err)
	mw.Close()
	c, _ := CreateTestContext(httptest.NewRecorder())
	c.Request, _ = http.NewRequest(http.MethodPost, "/", buf)
	c.Request.Header.Set("Content-Type", mw.FormDataContentType())
	f, err := c.FormFile("file")
	require.NoError(t, err)
	assert.Equal(t, "permission_test", f.Filename)
	var mode fs.FileMode = 0o755
	require.NoError(t, c.SaveUploadedFile(f, "permission_test", mode))
	info, err := os.Stat(filepath.Dir("permission_test"))
	require.NoError(t, err)
	assert.Equal(t, info.Mode().Perm(), mode)
}

func TestSaveUploadedFileWithPermissionFailed(t *testing.T) {
	buf := new(bytes.Buffer)
	mw := multipart.NewWriter(buf)
	w, err := mw.CreateFormFile("file", "permission_test")
	require.NoError(t, err)
	_, err = w.Write([]byte("permission_test"))
	require.NoError(t, err)
	mw.Close()
	c, _ := CreateTestContext(httptest.NewRecorder())
	c.Request, _ = http.NewRequest(http.MethodPost, "/", buf)
	c.Request.Header.Set("Content-Type", mw.FormDataContentType())
	f, err := c.FormFile("file")
	require.NoError(t, err)
	assert.Equal(t, "permission_test", f.Filename)
	var mode fs.FileMode = 0o644
	require.Error(t, c.SaveUploadedFile(f, "test/permission_test", mode))
}

func TestContextReset(t *testing.T) {
	router := New()
	c := router.allocateContext(0)
	assert.Equal(t, c.engine, router)

	c.index = 2
	c.Writer = &responseWriter{ResponseWriter: httptest.NewRecorder()}
	c.Params = Params{Param{}}
	c.Error(errors.New("test")) //nolint: errcheck
	c.Set("foo", "bar")
	c.reset()

	assert.False(t, c.IsAborted())
	assert.Nil(t, c.Keys)
	assert.Nil(t, c.Accepted)
	assert.Empty(t, c.Errors)
	assert.Empty(t, c.Errors.Errors())
	assert.Empty(t, c.Errors.ByType(ErrorTypeAny))
	assert.Empty(t, c.Params)
	assert.EqualValues(t, c.index, -1)
	assert.Equal(t, c.Writer.(*responseWriter), &c.writermem)
}

func TestContextHandlers(t *testing.T) {
	c, _ := CreateTestContext(httptest.NewRecorder())
	assert.Nil(t, c.handlers)
	assert.Nil(t, c.handlers.Last())

	c.handlers = HandlersChain{}
	assert.NotNil(t, c.handlers)
	assert.Nil(t, c.handlers.Last())

	f := func(c *Context) {}
	g := func(c *Context) {}

	c.handlers = HandlersChain{f}
	compareFunc(t, f, c.handlers.Last())

	c.handlers = HandlersChain{f, g}
	compareFunc(t, g, c.handlers.Last())
}

// TestContextSetGet tests that a parameter is set correctly on the
// current context and can be retrieved using Get.
func TestContextSetGet(t *testing.T) {
	c, _ := CreateTestContext(httptest.NewRecorder())
	c.Set("foo", "bar")

	value, err := c.Get("foo")
	assert.Equal(t, "bar", value)
	assert.True(t, err)

	value, err = c.Get("foo2")
	assert.Nil(t, value)
	assert.False(t, err)

	assert.Equal(t, "bar", c.MustGet("foo"))
	assert.Panics(t, func() { c.MustGet("no_exist") })
}

func TestContextSetGetValues(t *testing.T) {
	c, _ := CreateTestContext(httptest.NewRecorder())
	c.Set("string", "this is a string")
	c.Set("int32", int32(-42))
	c.Set("int64", int64(42424242424242))
	c.Set("uint64", uint64(42))
	c.Set("float32", float32(4.2))
	c.Set("float64", 4.2)
	var a any = 1
	c.Set("intInterface", a)

	assert.Exactly(t, "this is a string", c.MustGet("string").(string))
	assert.Exactly(t, c.MustGet("int32").(int32), int32(-42))
	assert.Exactly(t, int64(42424242424242), c.MustGet("int64").(int64))
	assert.Exactly(t, uint64(42), c.MustGet("uint64").(uint64))
	assert.InDelta(t, float32(4.2), c.MustGet("float32").(float32), 0.01)
	assert.InDelta(t, 4.2, c.MustGet("float64").(float64), 0.01)
	assert.Exactly(t, 1, c.MustGet("intInterface").(int))
}

func TestContextGetString(t *testing.T) {
	c, _ := CreateTestContext(httptest.NewRecorder())
	c.Set("string", "this is a string")
	assert.Equal(t, "this is a string", c.GetString("string"))
}

func TestContextSetGetBool(t *testing.T) {
	c, _ := CreateTestContext(httptest.NewRecorder())
	c.Set("bool", true)
	assert.True(t, c.GetBool("bool"))
}

func TestContextGetInt(t *testing.T) {
	c, _ := CreateTestContext(httptest.NewRecorder())
	c.Set("int", 1)
	assert.Equal(t, 1, c.GetInt("int"))
}

func TestContextGetInt8(t *testing.T) {
	c, _ := CreateTestContext(httptest.NewRecorder())
	key := "int8"
	value := int8(0x7F)
	c.Set(key, value)
	assert.Equal(t, value, c.GetInt8(key))
}

func TestContextGetInt16(t *testing.T) {
	c, _ := CreateTestContext(httptest.NewRecorder())
	key := "int16"
	value := int16(0x7FFF)
	c.Set(key, value)
	assert.Equal(t, value, c.GetInt16(key))
}

func TestContextGetInt32(t *testing.T) {
	c, _ := CreateTestContext(httptest.NewRecorder())
	key := "int32"
	value := int32(0x7FFFFFFF)
	c.Set(key, value)
	assert.Equal(t, value, c.GetInt32(key))
}

func TestContextGetInt64(t *testing.T) {
	c, _ := CreateTestContext(httptest.NewRecorder())
	c.Set("int64", int64(42424242424242))
	assert.Equal(t, int64(42424242424242), c.GetInt64("int64"))
}

func TestContextGetUint(t *testing.T) {
	c, _ := CreateTestContext(httptest.NewRecorder())
	c.Set("uint", uint(1))
	assert.Equal(t, uint(1), c.GetUint("uint"))
}

func TestContextGetUint8(t *testing.T) {
	c, _ := CreateTestContext(httptest.NewRecorder())
	key := "uint8"
	value := uint8(0xFF)
	c.Set(key, value)
	assert.Equal(t, value, c.GetUint8(key))
}

func TestContextGetUint16(t *testing.T) {
	c, _ := CreateTestContext(httptest.NewRecorder())
	key := "uint16"
	value := uint16(0xFFFF)
	c.Set(key, value)
	assert.Equal(t, value, c.GetUint16(key))
}

func TestContextGetUint32(t *testing.T) {
	c, _ := CreateTestContext(httptest.NewRecorder())
	key := "uint32"
	value := uint32(0xFFFFFFFF)
	c.Set(key, value)
	assert.Equal(t, value, c.GetUint32(key))
}

func TestContextGetUint64(t *testing.T) {
	c, _ := CreateTestContext(httptest.NewRecorder())
	c.Set("uint64", uint64(18446744073709551615))
	assert.Equal(t, uint64(18446744073709551615), c.GetUint64("uint64"))
}

func TestContextGetFloat32(t *testing.T) {
	c, _ := CreateTestContext(httptest.NewRecorder())
	key := "float32"
	value := float32(3.14)
	c.Set(key, value)
	assert.InDelta(t, value, c.GetFloat32(key), 0.01)
}

func TestContextGetFloat64(t *testing.T) {
	c, _ := CreateTestContext(httptest.NewRecorder())
	c.Set("float64", 4.2)
	assert.InDelta(t, 4.2, c.GetFloat64("float64"), 0.01)
}

func TestContextGetTime(t *testing.T) {
	c, _ := CreateTestContext(httptest.NewRecorder())
	t1, _ := time.Parse("1/2/2006 15:04:05", "01/01/2017 12:00:00")
	c.Set("time", t1)
	assert.Equal(t, t1, c.GetTime("time"))
}

func TestContextGetDuration(t *testing.T) {
	c, _ := CreateTestContext(httptest.NewRecorder())
	c.Set("duration", time.Second)
	assert.Equal(t, time.Second, c.GetDuration("duration"))
}

func TestContextGetIntSlice(t *testing.T) {
	c, _ := CreateTestContext(httptest.NewRecorder())
	key := "int-slice"
	value := []int{1, 2}
	c.Set(key, value)
	assert.Equal(t, value, c.GetIntSlice(key))
}

func TestContextGetInt8Slice(t *testing.T) {
	c, _ := CreateTestContext(httptest.NewRecorder())
	key := "int8-slice"
	value := []int8{1, 2}
	c.Set(key, value)
	assert.Equal(t, value, c.GetInt8Slice(key))
}

func TestContextGetInt16Slice(t *testing.T) {
	c, _ := CreateTestContext(httptest.NewRecorder())
	key := "int16-slice"
	value := []int16{1, 2}
	c.Set(key, value)
	assert.Equal(t, value, c.GetInt16Slice(key))
}

func TestContextGetInt32Slice(t *testing.T) {
	c, _ := CreateTestContext(httptest.NewRecorder())
	key := "int32-slice"
	value := []int32{1, 2}
	c.Set(key, value)
	assert.Equal(t, value, c.GetInt32Slice(key))
}

func TestContextGetInt64Slice(t *testing.T) {
	c, _ := CreateTestContext(httptest.NewRecorder())
	key := "int64-slice"
	value := []int64{1, 2}
	c.Set(key, value)
	assert.Equal(t, value, c.GetInt64Slice(key))
}

func TestContextGetUintSlice(t *testing.T) {
	c, _ := CreateTestContext(httptest.NewRecorder())
	key := "uint-slice"
	value := []uint{1, 2}
	c.Set(key, value)
	assert.Equal(t, value, c.GetUintSlice(key))
}

func TestContextGetUint8Slice(t *testing.T) {
	c, _ := CreateTestContext(httptest.NewRecorder())
	key := "uint8-slice"
	value := []uint8{1, 2}
	c.Set(key, value)
	assert.Equal(t, value, c.GetUint8Slice(key))
}

func TestContextGetUint16Slice(t *testing.T) {
	c, _ := CreateTestContext(httptest.NewRecorder())
	key := "uint16-slice"
	value := []uint16{1, 2}
	c.Set(key, value)
	assert.Equal(t, value, c.GetUint16Slice(key))
}

func TestContextGetUint32Slice(t *testing.T) {
	c, _ := CreateTestContext(httptest.NewRecorder())
	key := "uint32-slice"
	value := []uint32{1, 2}
	c.Set(key, value)
	assert.Equal(t, value, c.GetUint32Slice(key))
}

func TestContextGetUint64Slice(t *testing.T) {
	c, _ := CreateTestContext(httptest.NewRecorder())
	key := "uint64-slice"
	value := []uint64{1, 2}
	c.Set(key, value)
	assert.Equal(t, value, c.GetUint64Slice(key))
}

func TestContextGetFloat32Slice(t *testing.T) {
	c, _ := CreateTestContext(httptest.NewRecorder())
	key := "float32-slice"
	value := []float32{1, 2}
	c.Set(key, value)
	assert.Equal(t, value, c.GetFloat32Slice(key))
}

func TestContextGetFloat64Slice(t *testing.T) {
	c, _ := CreateTestContext(httptest.NewRecorder())
	key := "float64-slice"
	value := []float64{1, 2}
	c.Set(key, value)
	assert.Equal(t, value, c.GetFloat64Slice(key))
}

func TestContextGetStringSlice(t *testing.T) {
	c, _ := CreateTestContext(httptest.NewRecorder())
	c.Set("slice", []string{"foo"})
	assert.Equal(t, []string{"foo"}, c.GetStringSlice("slice"))
}

func TestContextGetStringMap(t *testing.T) {
	c, _ := CreateTestContext(httptest.NewRecorder())
	m := make(map[string]any)
	m["foo"] = 1
	c.Set("map", m)

	assert.Equal(t, m, c.GetStringMap("map"))
	assert.Equal(t, 1, c.GetStringMap("map")["foo"])
}

func TestContextGetStringMapString(t *testing.T) {
	c, _ := CreateTestContext(httptest.NewRecorder())
	m := make(map[string]string)
	m["foo"] = "bar"
	c.Set("map", m)

	assert.Equal(t, m, c.GetStringMapString("map"))
	assert.Equal(t, "bar", c.GetStringMapString("map")["foo"])
}

func TestContextGetStringMapStringSlice(t *testing.T) {
	c, _ := CreateTestContext(httptest.NewRecorder())
	m := make(map[string][]string)
	m["foo"] = []string{"foo"}
	c.Set("map", m)

	assert.Equal(t, m, c.GetStringMapStringSlice("map"))
	assert.Equal(t, []string{"foo"}, c.GetStringMapStringSlice("map")["foo"])
}

func TestContextCopy(t *testing.T) {
	c, _ := CreateTestContext(httptest.NewRecorder())
	c.index = 2
	c.Request, _ = http.NewRequest(http.MethodPost, "/hola", nil)
	c.handlers = HandlersChain{func(c *Context) {}}
	c.Params = Params{Param{Key: "foo", Value: "bar"}}
	c.Set("foo", "bar")
	c.fullPath = "/hola"

	cp := c.Copy()
	assert.Nil(t, cp.handlers)
	assert.Nil(t, cp.writermem.ResponseWriter)
	assert.Equal(t, &cp.writermem, cp.Writer.(*responseWriter))
	assert.Equal(t, cp.Request, c.Request)
	assert.Equal(t, abortIndex, cp.index)
	assert.Equal(t, cp.Keys, c.Keys)
	assert.Equal(t, cp.engine, c.engine)
	assert.Equal(t, cp.Params, c.Params)
	cp.Set("foo", "notBar")
	assert.NotEqual(t, cp.Keys["foo"], c.Keys["foo"])
	assert.Equal(t, cp.fullPath, c.fullPath)
}

func TestContextHandlerName(t *testing.T) {
	c, _ := CreateTestContext(httptest.NewRecorder())
	c.handlers = HandlersChain{func(c *Context) {}, handlerNameTest}

	assert.Regexp(t, "^(.*/vendor/)?github.com/gin-gonic/gin.handlerNameTest$", c.HandlerName())
}

func TestContextHandlerNames(t *testing.T) {
	c, _ := CreateTestContext(httptest.NewRecorder())
	c.handlers = HandlersChain{func(c *Context) {}, nil, handlerNameTest, func(c *Context) {}, handlerNameTest2}

	names := c.HandlerNames()

	assert.Len(t, names, 4)
	for _, name := range names {
		assert.Regexp(t, `^(.*/vendor/)?(github\.com/gin-gonic/gin\.){1}(TestContextHandlerNames\.func.*){0,1}(handlerNameTest.*){0,1}`, name)
	}
}

func handlerNameTest(c *Context) {
}

func handlerNameTest2(c *Context) {
}

var handlerTest HandlerFunc = func(c *Context) {
}

func TestContextHandler(t *testing.T) {
	c, _ := CreateTestContext(httptest.NewRecorder())
	c.handlers = HandlersChain{func(c *Context) {}, handlerTest}

	assert.Equal(t, reflect.ValueOf(handlerTest).Pointer(), reflect.ValueOf(c.Handler()).Pointer())
}

func TestContextQuery(t *testing.T) {
	c, _ := CreateTestContext(httptest.NewRecorder())
	c.Request, _ = http.NewRequest(http.MethodGet, "http://example.com/?foo=bar&page=10&id=", nil)

	value, ok := c.GetQuery("foo")
	assert.True(t, ok)
	assert.Equal(t, "bar", value)
	assert.Equal(t, "bar", c.DefaultQuery("foo", "none"))
	assert.Equal(t, "bar", c.Query("foo"))

	value, ok = c.GetQuery("page")
	assert.True(t, ok)
	assert.Equal(t, "10", value)
	assert.Equal(t, "10", c.DefaultQuery("page", "0"))
	assert.Equal(t, "10", c.Query("page"))

	value, ok = c.GetQuery("id")
	assert.True(t, ok)
	assert.Empty(t, value)
	assert.Empty(t, c.DefaultQuery("id", "nada"))
	assert.Empty(t, c.Query("id"))

	value, ok = c.GetQuery("NoKey")
	assert.False(t, ok)
	assert.Empty(t, value)
	assert.Equal(t, "nada", c.DefaultQuery("NoKey", "nada"))
	assert.Empty(t, c.Query("NoKey"))

	// postform should not mess
	value, ok = c.GetPostForm("page")
	assert.False(t, ok)
	assert.Empty(t, value)
	assert.Empty(t, c.PostForm("foo"))
}

func TestContextInitQueryCache(t *testing.T) {
	validURL, err := url.Parse("https://github.com/gin-gonic/gin/pull/3969?key=value&otherkey=othervalue")
	require.NoError(t, err)

	tests := []struct {
		testName           string
		testContext        *Context
		expectedQueryCache url.Values
	}{
		{
			testName: "queryCache should remain unchanged if already not nil",
			testContext: &Context{
				queryCache: url.Values{"a": []string{"b"}},
				Request:    &http.Request{URL: validURL}, // valid request for evidence that values weren't extracted
			},
			expectedQueryCache: url.Values{"a": []string{"b"}},
		},
		{
			testName:           "queryCache should be empty when Request is nil",
			testContext:        &Context{Request: nil}, // explicit nil for readability
			expectedQueryCache: url.Values{},
		},
		{
			testName:           "queryCache should be empty when Request.URL is nil",
			testContext:        &Context{Request: &http.Request{URL: nil}}, // explicit nil for readability
			expectedQueryCache: url.Values{},
		},
		{
			testName:           "queryCache should be populated when it not yet populated and Request + Request.URL are non nil",
			testContext:        &Context{Request: &http.Request{URL: validURL}}, // explicit nil for readability
			expectedQueryCache: url.Values{"key": []string{"value"}, "otherkey": []string{"othervalue"}},
		},
	}

	for _, test := range tests {
		t.Run(test.testName, func(t *testing.T) {
			test.testContext.initQueryCache()
			assert.Equal(t, test.expectedQueryCache, test.testContext.queryCache)
		})
	}
}

func TestContextDefaultQueryOnEmptyRequest(t *testing.T) {
	c, _ := CreateTestContext(httptest.NewRecorder()) // here c.Request == nil
	assert.NotPanics(t, func() {
		value, ok := c.GetQuery("NoKey")
		assert.False(t, ok)
		assert.Empty(t, value)
	})
	assert.NotPanics(t, func() {
		assert.Equal(t, "nada", c.DefaultQuery("NoKey", "nada"))
	})
	assert.NotPanics(t, func() {
		assert.Empty(t, c.Query("NoKey"))
	})
}

func TestContextQueryAndPostForm(t *testing.T) {
	c, _ := CreateTestContext(httptest.NewRecorder())
<<<<<<< HEAD
	body := strings.NewReader("foo=bar&page=11&both=&foo=second")
	c.Request, _ = http.NewRequest("POST",
=======
	body := bytes.NewBufferString("foo=bar&page=11&both=&foo=second")
	c.Request, _ = http.NewRequest(http.MethodPost,
>>>>>>> 67c9d4ee
		"/?both=GET&id=main&id=omit&array[]=first&array[]=second&ids[a]=hi&ids[b]=3.14", body)
	c.Request.Header.Add("Content-Type", MIMEPOSTForm)

	assert.Equal(t, "bar", c.DefaultPostForm("foo", "none"))
	assert.Equal(t, "bar", c.PostForm("foo"))
	assert.Empty(t, c.Query("foo"))

	value, ok := c.GetPostForm("page")
	assert.True(t, ok)
	assert.Equal(t, "11", value)
	assert.Equal(t, "11", c.DefaultPostForm("page", "0"))
	assert.Equal(t, "11", c.PostForm("page"))
	assert.Empty(t, c.Query("page"))

	value, ok = c.GetPostForm("both")
	assert.True(t, ok)
	assert.Empty(t, value)
	assert.Empty(t, c.PostForm("both"))
	assert.Empty(t, c.DefaultPostForm("both", "nothing"))
	assert.Equal(t, http.MethodGet, c.Query("both"), http.MethodGet)

	value, ok = c.GetQuery("id")
	assert.True(t, ok)
	assert.Equal(t, "main", value)
	assert.Equal(t, "000", c.DefaultPostForm("id", "000"))
	assert.Equal(t, "main", c.Query("id"))
	assert.Empty(t, c.PostForm("id"))

	value, ok = c.GetQuery("NoKey")
	assert.False(t, ok)
	assert.Empty(t, value)
	value, ok = c.GetPostForm("NoKey")
	assert.False(t, ok)
	assert.Empty(t, value)
	assert.Equal(t, "nada", c.DefaultPostForm("NoKey", "nada"))
	assert.Equal(t, "nothing", c.DefaultQuery("NoKey", "nothing"))
	assert.Empty(t, c.PostForm("NoKey"))
	assert.Empty(t, c.Query("NoKey"))

	var obj struct {
		Foo   string   `form:"foo"`
		ID    string   `form:"id"`
		Page  int      `form:"page"`
		Both  string   `form:"both"`
		Array []string `form:"array[]"`
	}
	require.NoError(t, c.Bind(&obj))
	assert.Equal(t, "bar", obj.Foo, "bar")
	assert.Equal(t, "main", obj.ID, "main")
	assert.Equal(t, 11, obj.Page, 11)
	assert.Empty(t, obj.Both)
	assert.Equal(t, []string{"first", "second"}, obj.Array)

	values, ok := c.GetQueryArray("array[]")
	assert.True(t, ok)
	assert.Equal(t, "first", values[0])
	assert.Equal(t, "second", values[1])

	values = c.QueryArray("array[]")
	assert.Equal(t, "first", values[0])
	assert.Equal(t, "second", values[1])

	values = c.QueryArray("nokey")
	assert.Empty(t, values)

	values = c.QueryArray("both")
	assert.Len(t, values, 1)
	assert.Equal(t, http.MethodGet, values[0])

	dicts, ok := c.GetQueryMap("ids")
	assert.True(t, ok)
	assert.Equal(t, "hi", dicts["a"])
	assert.Equal(t, "3.14", dicts["b"])

	dicts, ok = c.GetQueryMap("nokey")
	assert.False(t, ok)
	assert.Empty(t, dicts)

	dicts, ok = c.GetQueryMap("both")
	assert.False(t, ok)
	assert.Empty(t, dicts)

	dicts, ok = c.GetQueryMap("array")
	assert.False(t, ok)
	assert.Empty(t, dicts)

	dicts = c.QueryMap("ids")
	assert.Equal(t, "hi", dicts["a"])
	assert.Equal(t, "3.14", dicts["b"])

	dicts = c.QueryMap("nokey")
	assert.Empty(t, dicts)
}

func TestContextPostFormMultipart(t *testing.T) {
	c, _ := CreateTestContext(httptest.NewRecorder())
	c.Request = createMultipartRequest()

	var obj struct {
		Foo          string    `form:"foo"`
		Bar          string    `form:"bar"`
		BarAsInt     int       `form:"bar"`
		Array        []string  `form:"array"`
		ID           string    `form:"id"`
		TimeLocal    time.Time `form:"time_local" time_format:"02/01/2006 15:04"`
		TimeUTC      time.Time `form:"time_utc" time_format:"02/01/2006 15:04" time_utc:"1"`
		TimeLocation time.Time `form:"time_location" time_format:"02/01/2006 15:04" time_location:"Asia/Tokyo"`
		BlankTime    time.Time `form:"blank_time" time_format:"02/01/2006 15:04"`
	}
	require.NoError(t, c.Bind(&obj))
	assert.Equal(t, "bar", obj.Foo)
	assert.Equal(t, "10", obj.Bar)
	assert.Equal(t, 10, obj.BarAsInt)
	assert.Equal(t, []string{"first", "second"}, obj.Array)
	assert.Empty(t, obj.ID)
	assert.Equal(t, "31/12/2016 14:55", obj.TimeLocal.Format("02/01/2006 15:04"))
	assert.Equal(t, time.Local, obj.TimeLocal.Location())
	assert.Equal(t, "31/12/2016 14:55", obj.TimeUTC.Format("02/01/2006 15:04"))
	assert.Equal(t, time.UTC, obj.TimeUTC.Location())
	loc, _ := time.LoadLocation("Asia/Tokyo")
	assert.Equal(t, "31/12/2016 14:55", obj.TimeLocation.Format("02/01/2006 15:04"))
	assert.Equal(t, loc, obj.TimeLocation.Location())
	assert.True(t, obj.BlankTime.IsZero())

	value, ok := c.GetQuery("foo")
	assert.False(t, ok)
	assert.Empty(t, value)
	assert.Empty(t, c.Query("bar"))
	assert.Equal(t, "nothing", c.DefaultQuery("id", "nothing"))

	value, ok = c.GetPostForm("foo")
	assert.True(t, ok)
	assert.Equal(t, "bar", value)
	assert.Equal(t, "bar", c.PostForm("foo"))

	value, ok = c.GetPostForm("array")
	assert.True(t, ok)
	assert.Equal(t, "first", value)
	assert.Equal(t, "first", c.PostForm("array"))

	assert.Equal(t, "10", c.DefaultPostForm("bar", "nothing"))

	value, ok = c.GetPostForm("id")
	assert.True(t, ok)
	assert.Empty(t, value)
	assert.Empty(t, c.PostForm("id"))
	assert.Empty(t, c.DefaultPostForm("id", "nothing"))

	value, ok = c.GetPostForm("nokey")
	assert.False(t, ok)
	assert.Empty(t, value)
	assert.Equal(t, "nothing", c.DefaultPostForm("nokey", "nothing"))

	values, ok := c.GetPostFormArray("array")
	assert.True(t, ok)
	assert.Equal(t, "first", values[0])
	assert.Equal(t, "second", values[1])

	values = c.PostFormArray("array")
	assert.Equal(t, "first", values[0])
	assert.Equal(t, "second", values[1])

	values = c.PostFormArray("nokey")
	assert.Empty(t, values)

	values = c.PostFormArray("foo")
	assert.Len(t, values, 1)
	assert.Equal(t, "bar", values[0])

	dicts, ok := c.GetPostFormMap("names")
	assert.True(t, ok)
	assert.Equal(t, "thinkerou", dicts["a"])
	assert.Equal(t, "tianou", dicts["b"])

	dicts, ok = c.GetPostFormMap("nokey")
	assert.False(t, ok)
	assert.Empty(t, dicts)

	dicts = c.PostFormMap("names")
	assert.Equal(t, "thinkerou", dicts["a"])
	assert.Equal(t, "tianou", dicts["b"])

	dicts = c.PostFormMap("nokey")
	assert.Empty(t, dicts)
}

func TestContextSetCookie(t *testing.T) {
	c, _ := CreateTestContext(httptest.NewRecorder())
	c.SetSameSite(http.SameSiteLaxMode)
	c.SetCookie("user", "gin", 1, "/", "localhost", true, true)
	assert.Equal(t, "user=gin; Path=/; Domain=localhost; Max-Age=1; HttpOnly; Secure; SameSite=Lax", c.Writer.Header().Get("Set-Cookie"))
}

func TestContextSetCookiePathEmpty(t *testing.T) {
	c, _ := CreateTestContext(httptest.NewRecorder())
	c.SetSameSite(http.SameSiteLaxMode)
	c.SetCookie("user", "gin", 1, "", "localhost", true, true)
	assert.Equal(t, "user=gin; Path=/; Domain=localhost; Max-Age=1; HttpOnly; Secure; SameSite=Lax", c.Writer.Header().Get("Set-Cookie"))
}

func TestContextGetCookie(t *testing.T) {
	c, _ := CreateTestContext(httptest.NewRecorder())
	c.Request, _ = http.NewRequest(http.MethodGet, "/get", nil)
	c.Request.Header.Set("Cookie", "user=gin")
	cookie, _ := c.Cookie("user")
	assert.Equal(t, "gin", cookie)

	_, err := c.Cookie("nokey")
	require.Error(t, err)
}

func TestContextBodyAllowedForStatus(t *testing.T) {
	assert.False(t, false, bodyAllowedForStatus(http.StatusProcessing))
	assert.False(t, false, bodyAllowedForStatus(http.StatusNoContent))
	assert.False(t, false, bodyAllowedForStatus(http.StatusNotModified))
	assert.True(t, true, bodyAllowedForStatus(http.StatusInternalServerError))
}

type TestRender struct{}

func (*TestRender) Render(http.ResponseWriter) error {
	return errTestRender
}

func (*TestRender) WriteContentType(http.ResponseWriter) {}

func TestContextRenderIfErr(t *testing.T) {
	w := httptest.NewRecorder()
	c, _ := CreateTestContext(w)

	c.Render(http.StatusOK, &TestRender{})

	assert.Equal(t, errorMsgs{&Error{Err: errTestRender, Type: 1}}, c.Errors)
}

// Tests that the response is serialized as JSON
// and Content-Type is set to application/json
// and special HTML characters are escaped
func TestContextRenderJSON(t *testing.T) {
	w := httptest.NewRecorder()
	c, _ := CreateTestContext(w)

	c.JSON(http.StatusCreated, H{"foo": "bar", "html": "<b>"})

	assert.Equal(t, http.StatusCreated, w.Code)
	assert.Equal(t, "{\"foo\":\"bar\",\"html\":\"\\u003cb\\u003e\"}", w.Body.String())
	assert.Equal(t, "application/json; charset=utf-8", w.Header().Get("Content-Type"))
}

// Tests that the response is serialized as JSONP
// and Content-Type is set to application/javascript
func TestContextRenderJSONP(t *testing.T) {
	w := httptest.NewRecorder()
	c, _ := CreateTestContext(w)
	c.Request, _ = http.NewRequest(http.MethodGet, "http://example.com/?callback=x", nil)

	c.JSONP(http.StatusCreated, H{"foo": "bar"})

	assert.Equal(t, http.StatusCreated, w.Code)
	assert.Equal(t, "x({\"foo\":\"bar\"});", w.Body.String())
	assert.Equal(t, "application/javascript; charset=utf-8", w.Header().Get("Content-Type"))
}

// Tests that the response is serialized as JSONP
// and Content-Type is set to application/json
func TestContextRenderJSONPWithoutCallback(t *testing.T) {
	w := httptest.NewRecorder()
	c, _ := CreateTestContext(w)
	c.Request, _ = http.NewRequest(http.MethodGet, "http://example.com", nil)

	c.JSONP(http.StatusCreated, H{"foo": "bar"})

	assert.Equal(t, http.StatusCreated, w.Code)
	assert.Equal(t, `{"foo":"bar"}`, w.Body.String())
	assert.Equal(t, "application/json; charset=utf-8", w.Header().Get("Content-Type"))
}

// Tests that no JSON is rendered if code is 204
func TestContextRenderNoContentJSON(t *testing.T) {
	w := httptest.NewRecorder()
	c, _ := CreateTestContext(w)

	c.JSON(http.StatusNoContent, H{"foo": "bar"})

	assert.Equal(t, http.StatusNoContent, w.Code)
	assert.Empty(t, w.Body.String())
	assert.Equal(t, "application/json; charset=utf-8", w.Header().Get("Content-Type"))
}

// Tests that the response is serialized as JSON
// we change the content-type before
func TestContextRenderAPIJSON(t *testing.T) {
	w := httptest.NewRecorder()
	c, _ := CreateTestContext(w)

	c.Header("Content-Type", "application/vnd.api+json")
	c.JSON(http.StatusCreated, H{"foo": "bar"})

	assert.Equal(t, http.StatusCreated, w.Code)
	assert.Equal(t, `{"foo":"bar"}`, w.Body.String())
	assert.Equal(t, "application/vnd.api+json", w.Header().Get("Content-Type"))
}

// Tests that no Custom JSON is rendered if code is 204
func TestContextRenderNoContentAPIJSON(t *testing.T) {
	w := httptest.NewRecorder()
	c, _ := CreateTestContext(w)

	c.Header("Content-Type", "application/vnd.api+json")
	c.JSON(http.StatusNoContent, H{"foo": "bar"})

	assert.Equal(t, http.StatusNoContent, w.Code)
	assert.Empty(t, w.Body.String())
	assert.Equal(t, "application/vnd.api+json", w.Header().Get("Content-Type"))
}

// Tests that the response is serialized as JSON
// and Content-Type is set to application/json
func TestContextRenderIndentedJSON(t *testing.T) {
	w := httptest.NewRecorder()
	c, _ := CreateTestContext(w)

	c.IndentedJSON(http.StatusCreated, H{"foo": "bar", "bar": "foo", "nested": H{"foo": "bar"}})

	assert.Equal(t, http.StatusCreated, w.Code)
	assert.Equal(t, "{\n    \"bar\": \"foo\",\n    \"foo\": \"bar\",\n    \"nested\": {\n        \"foo\": \"bar\"\n    }\n}", w.Body.String())
	assert.Equal(t, "application/json; charset=utf-8", w.Header().Get("Content-Type"))
}

// Tests that no Custom JSON is rendered if code is 204
func TestContextRenderNoContentIndentedJSON(t *testing.T) {
	w := httptest.NewRecorder()
	c, _ := CreateTestContext(w)

	c.IndentedJSON(http.StatusNoContent, H{"foo": "bar", "bar": "foo", "nested": H{"foo": "bar"}})

	assert.Equal(t, http.StatusNoContent, w.Code)
	assert.Empty(t, w.Body.String())
	assert.Equal(t, "application/json; charset=utf-8", w.Header().Get("Content-Type"))
}

// Tests that the response is serialized as Secure JSON
// and Content-Type is set to application/json
func TestContextRenderSecureJSON(t *testing.T) {
	w := httptest.NewRecorder()
	c, router := CreateTestContext(w)

	router.SecureJsonPrefix("&&&START&&&")
	c.SecureJSON(http.StatusCreated, []string{"foo", "bar"})

	assert.Equal(t, http.StatusCreated, w.Code)
	assert.Equal(t, "&&&START&&&[\"foo\",\"bar\"]", w.Body.String())
	assert.Equal(t, "application/json; charset=utf-8", w.Header().Get("Content-Type"))
}

// Tests that no Custom JSON is rendered if code is 204
func TestContextRenderNoContentSecureJSON(t *testing.T) {
	w := httptest.NewRecorder()
	c, _ := CreateTestContext(w)

	c.SecureJSON(http.StatusNoContent, []string{"foo", "bar"})

	assert.Equal(t, http.StatusNoContent, w.Code)
	assert.Empty(t, w.Body.String())
	assert.Equal(t, "application/json; charset=utf-8", w.Header().Get("Content-Type"))
}

func TestContextRenderNoContentAsciiJSON(t *testing.T) {
	w := httptest.NewRecorder()
	c, _ := CreateTestContext(w)

	c.AsciiJSON(http.StatusNoContent, []string{"lang", "Go语言"})

	assert.Equal(t, http.StatusNoContent, w.Code)
	assert.Empty(t, w.Body.String())
	assert.Equal(t, "application/json", w.Header().Get("Content-Type"))
}

// Tests that the response is serialized as JSON
// and Content-Type is set to application/json
// and special HTML characters are preserved
func TestContextRenderPureJSON(t *testing.T) {
	w := httptest.NewRecorder()
	c, _ := CreateTestContext(w)
	c.PureJSON(http.StatusCreated, H{"foo": "bar", "html": "<b>"})
	assert.Equal(t, http.StatusCreated, w.Code)
	assert.Equal(t, "{\"foo\":\"bar\",\"html\":\"<b>\"}\n", w.Body.String())
	assert.Equal(t, "application/json; charset=utf-8", w.Header().Get("Content-Type"))
}

// Tests that the response executes the templates
// and responds with Content-Type set to text/html
func TestContextRenderHTML(t *testing.T) {
	w := httptest.NewRecorder()
	c, router := CreateTestContext(w)

	templ := template.Must(template.New("t").Parse(`Hello {{.name}}`))
	router.SetHTMLTemplate(templ)

	c.HTML(http.StatusCreated, "t", H{"name": "alexandernyquist"})

	assert.Equal(t, http.StatusCreated, w.Code)
	assert.Equal(t, "Hello alexandernyquist", w.Body.String())
	assert.Equal(t, "text/html; charset=utf-8", w.Header().Get("Content-Type"))
}

func TestContextRenderHTML2(t *testing.T) {
	w := httptest.NewRecorder()
	c, router := CreateTestContext(w)

	// print debug warning log when Engine.trees > 0
	router.addRoute(http.MethodGet, "/", HandlersChain{func(_ *Context) {}})
	assert.Len(t, router.trees, 1)

	templ := template.Must(template.New("t").Parse(`Hello {{.name}}`))
	re := captureOutput(t, func() {
		SetMode(DebugMode)
		router.SetHTMLTemplate(templ)
		SetMode(TestMode)
	})

	assert.Equal(t, "[GIN-debug] [WARNING] Since SetHTMLTemplate() is NOT thread-safe. It should only be called\nat initialization. ie. before any route is registered or the router is listening in a socket:\n\n\trouter := gin.Default()\n\trouter.SetHTMLTemplate(template) // << good place\n\n", re)

	c.HTML(http.StatusCreated, "t", H{"name": "alexandernyquist"})

	assert.Equal(t, http.StatusCreated, w.Code)
	assert.Equal(t, "Hello alexandernyquist", w.Body.String())
	assert.Equal(t, "text/html; charset=utf-8", w.Header().Get("Content-Type"))
}

// Tests that no HTML is rendered if code is 204
func TestContextRenderNoContentHTML(t *testing.T) {
	w := httptest.NewRecorder()
	c, router := CreateTestContext(w)
	templ := template.Must(template.New("t").Parse(`Hello {{.name}}`))
	router.SetHTMLTemplate(templ)

	c.HTML(http.StatusNoContent, "t", H{"name": "alexandernyquist"})

	assert.Equal(t, http.StatusNoContent, w.Code)
	assert.Empty(t, w.Body.String())
	assert.Equal(t, "text/html; charset=utf-8", w.Header().Get("Content-Type"))
}

// TestContextXML tests that the response is serialized as XML
// and Content-Type is set to application/xml
func TestContextRenderXML(t *testing.T) {
	w := httptest.NewRecorder()
	c, _ := CreateTestContext(w)

	c.XML(http.StatusCreated, H{"foo": "bar"})

	assert.Equal(t, http.StatusCreated, w.Code)
	assert.Equal(t, "<map><foo>bar</foo></map>", w.Body.String())
	assert.Equal(t, "application/xml; charset=utf-8", w.Header().Get("Content-Type"))
}

// Tests that no XML is rendered if code is 204
func TestContextRenderNoContentXML(t *testing.T) {
	w := httptest.NewRecorder()
	c, _ := CreateTestContext(w)

	c.XML(http.StatusNoContent, H{"foo": "bar"})

	assert.Equal(t, http.StatusNoContent, w.Code)
	assert.Empty(t, w.Body.String())
	assert.Equal(t, "application/xml; charset=utf-8", w.Header().Get("Content-Type"))
}

// TestContextString tests that the response is returned
// with Content-Type set to text/plain
func TestContextRenderString(t *testing.T) {
	w := httptest.NewRecorder()
	c, _ := CreateTestContext(w)

	c.String(http.StatusCreated, "test %s %d", "string", 2)

	assert.Equal(t, http.StatusCreated, w.Code)
	assert.Equal(t, "test string 2", w.Body.String())
	assert.Equal(t, "text/plain; charset=utf-8", w.Header().Get("Content-Type"))
}

// Tests that no String is rendered if code is 204
func TestContextRenderNoContentString(t *testing.T) {
	w := httptest.NewRecorder()
	c, _ := CreateTestContext(w)

	c.String(http.StatusNoContent, "test %s %d", "string", 2)

	assert.Equal(t, http.StatusNoContent, w.Code)
	assert.Empty(t, w.Body.String())
	assert.Equal(t, "text/plain; charset=utf-8", w.Header().Get("Content-Type"))
}

// TestContextString tests that the response is returned
// with Content-Type set to text/html
func TestContextRenderHTMLString(t *testing.T) {
	w := httptest.NewRecorder()
	c, _ := CreateTestContext(w)

	c.Header("Content-Type", "text/html; charset=utf-8")
	c.String(http.StatusCreated, "<html>%s %d</html>", "string", 3)

	assert.Equal(t, http.StatusCreated, w.Code)
	assert.Equal(t, "<html>string 3</html>", w.Body.String())
	assert.Equal(t, "text/html; charset=utf-8", w.Header().Get("Content-Type"))
}

// Tests that no HTML String is rendered if code is 204
func TestContextRenderNoContentHTMLString(t *testing.T) {
	w := httptest.NewRecorder()
	c, _ := CreateTestContext(w)

	c.Header("Content-Type", "text/html; charset=utf-8")
	c.String(http.StatusNoContent, "<html>%s %d</html>", "string", 3)

	assert.Equal(t, http.StatusNoContent, w.Code)
	assert.Empty(t, w.Body.String())
	assert.Equal(t, "text/html; charset=utf-8", w.Header().Get("Content-Type"))
}

// TestContextRenderData tests that the response can be written from `bytestring`
// with specified MIME type
func TestContextRenderData(t *testing.T) {
	w := httptest.NewRecorder()
	c, _ := CreateTestContext(w)

	c.Data(http.StatusCreated, "text/csv", []byte(`foo,bar`))

	assert.Equal(t, http.StatusCreated, w.Code)
	assert.Equal(t, "foo,bar", w.Body.String())
	assert.Equal(t, "text/csv", w.Header().Get("Content-Type"))
}

// Tests that no Custom Data is rendered if code is 204
func TestContextRenderNoContentData(t *testing.T) {
	w := httptest.NewRecorder()
	c, _ := CreateTestContext(w)

	c.Data(http.StatusNoContent, "text/csv", []byte(`foo,bar`))

	assert.Equal(t, http.StatusNoContent, w.Code)
	assert.Empty(t, w.Body.String())
	assert.Equal(t, "text/csv", w.Header().Get("Content-Type"))
}

func TestContextRenderSSE(t *testing.T) {
	w := httptest.NewRecorder()
	c, _ := CreateTestContext(w)

	c.SSEvent("float", 1.5)
	c.Render(-1, sse.Event{
		Id:   "123",
		Data: "text",
	})
	c.SSEvent("chat", H{
		"foo": "bar",
		"bar": "foo",
	})

	assert.Equal(t, strings.Replace(w.Body.String(), " ", "", -1), strings.Replace("event:float\ndata:1.5\n\nid:123\ndata:text\n\nevent:chat\ndata:{\"bar\":\"foo\",\"foo\":\"bar\"}\n\n", " ", "", -1))
}

func TestContextRenderFile(t *testing.T) {
	w := httptest.NewRecorder()
	c, _ := CreateTestContext(w)

	c.Request, _ = http.NewRequest(http.MethodGet, "/", nil)
	c.File("./gin.go")

	assert.Equal(t, http.StatusOK, w.Code)
	assert.Contains(t, w.Body.String(), "func New(opts ...OptionFunc) *Engine {")
	// Content-Type='text/plain; charset=utf-8' when go version <= 1.16,
	// else, Content-Type='text/x-go; charset=utf-8'
	assert.NotEqual(t, "", w.Header().Get("Content-Type"))
}

func TestContextRenderFileFromFS(t *testing.T) {
	w := httptest.NewRecorder()
	c, _ := CreateTestContext(w)

	c.Request, _ = http.NewRequest(http.MethodGet, "/some/path", nil)
	c.FileFromFS("./gin.go", Dir(".", false))

	assert.Equal(t, http.StatusOK, w.Code)
	assert.Contains(t, w.Body.String(), "func New(opts ...OptionFunc) *Engine {")
	// Content-Type='text/plain; charset=utf-8' when go version <= 1.16,
	// else, Content-Type='text/x-go; charset=utf-8'
	assert.NotEqual(t, "", w.Header().Get("Content-Type"))
	assert.Equal(t, "/some/path", c.Request.URL.Path)
}

func TestContextRenderAttachment(t *testing.T) {
	w := httptest.NewRecorder()
	c, _ := CreateTestContext(w)
	newFilename := "new_filename.go"

	c.Request, _ = http.NewRequest(http.MethodGet, "/", nil)
	c.FileAttachment("./gin.go", newFilename)

	assert.Equal(t, 200, w.Code)
	assert.Contains(t, w.Body.String(), "func New(opts ...OptionFunc) *Engine {")
	assert.Equal(t, fmt.Sprintf("attachment; filename=\"%s\"", newFilename), w.Header().Get("Content-Disposition"))
}

func TestContextRenderAndEscapeAttachment(t *testing.T) {
	w := httptest.NewRecorder()
	c, _ := CreateTestContext(w)
	maliciousFilename := "tampering_field.sh\"; \\\"; dummy=.go"
	actualEscapedResponseFilename := "tampering_field.sh\\\"; \\\\\\\"; dummy=.go"

	c.Request, _ = http.NewRequest(http.MethodGet, "/", nil)
	c.FileAttachment("./gin.go", maliciousFilename)

	assert.Equal(t, 200, w.Code)
	assert.Contains(t, w.Body.String(), "func New(opts ...OptionFunc) *Engine {")
	assert.Equal(t, fmt.Sprintf("attachment; filename=\"%s\"", actualEscapedResponseFilename), w.Header().Get("Content-Disposition"))
}

func TestContextRenderUTF8Attachment(t *testing.T) {
	w := httptest.NewRecorder()
	c, _ := CreateTestContext(w)
	newFilename := "new🧡_filename.go"

	c.Request, _ = http.NewRequest(http.MethodGet, "/", nil)
	c.FileAttachment("./gin.go", newFilename)

	assert.Equal(t, 200, w.Code)
	assert.Contains(t, w.Body.String(), "func New(opts ...OptionFunc) *Engine {")
	assert.Equal(t, `attachment; filename*=UTF-8''`+url.QueryEscape(newFilename), w.Header().Get("Content-Disposition"))
}

// TestContextRenderYAML tests that the response is serialized as YAML
// and Content-Type is set to application/yaml
func TestContextRenderYAML(t *testing.T) {
	w := httptest.NewRecorder()
	c, _ := CreateTestContext(w)

	c.YAML(http.StatusCreated, H{"foo": "bar"})

	assert.Equal(t, http.StatusCreated, w.Code)
	assert.Equal(t, "foo: bar\n", w.Body.String())
	assert.Equal(t, "application/yaml; charset=utf-8", w.Header().Get("Content-Type"))
}

// TestContextRenderTOML tests that the response is serialized as TOML
// and Content-Type is set to application/toml
func TestContextRenderTOML(t *testing.T) {
	w := httptest.NewRecorder()
	c, _ := CreateTestContext(w)

	c.TOML(http.StatusCreated, H{"foo": "bar"})

	assert.Equal(t, http.StatusCreated, w.Code)
	assert.Equal(t, "foo = 'bar'\n", w.Body.String())
	assert.Equal(t, "application/toml; charset=utf-8", w.Header().Get("Content-Type"))
}

// TestContextRenderProtoBuf tests that the response is serialized as ProtoBuf
// and Content-Type is set to application/x-protobuf
// and we just use the example protobuf to check if the response is correct
func TestContextRenderProtoBuf(t *testing.T) {
	w := httptest.NewRecorder()
	c, _ := CreateTestContext(w)

	reps := []int64{int64(1), int64(2)}
	label := "test"
	data := &testdata.Test{
		Label: &label,
		Reps:  reps,
	}

	c.ProtoBuf(http.StatusCreated, data)

	protoData, err := proto.Marshal(data)
	require.NoError(t, err)

	assert.Equal(t, http.StatusCreated, w.Code)
	assert.Equal(t, string(protoData), w.Body.String())
	assert.Equal(t, "application/x-protobuf", w.Header().Get("Content-Type"))
}

func TestContextHeaders(t *testing.T) {
	c, _ := CreateTestContext(httptest.NewRecorder())
	c.Header("Content-Type", "text/plain")
	c.Header("X-Custom", "value")

	assert.Equal(t, "text/plain", c.Writer.Header().Get("Content-Type"))
	assert.Equal(t, "value", c.Writer.Header().Get("X-Custom"))

	c.Header("Content-Type", "text/html")
	c.Header("X-Custom", "")

	assert.Equal(t, "text/html", c.Writer.Header().Get("Content-Type"))
	_, exist := c.Writer.Header()["X-Custom"]
	assert.False(t, exist)
}

// TODO
func TestContextRenderRedirectWithRelativePath(t *testing.T) {
	w := httptest.NewRecorder()
	c, _ := CreateTestContext(w)

	c.Request, _ = http.NewRequest(http.MethodPost, "http://example.com", nil)
	assert.Panics(t, func() { c.Redirect(299, "/new_path") })
	assert.Panics(t, func() { c.Redirect(309, "/new_path") })

	c.Redirect(http.StatusMovedPermanently, "/path")
	c.Writer.WriteHeaderNow()
	assert.Equal(t, http.StatusMovedPermanently, w.Code)
	assert.Equal(t, "/path", w.Header().Get("Location"))
}

func TestContextRenderRedirectWithAbsolutePath(t *testing.T) {
	w := httptest.NewRecorder()
	c, _ := CreateTestContext(w)

	c.Request, _ = http.NewRequest(http.MethodPost, "http://example.com", nil)
	c.Redirect(http.StatusFound, "http://google.com")
	c.Writer.WriteHeaderNow()

	assert.Equal(t, http.StatusFound, w.Code)
	assert.Equal(t, "http://google.com", w.Header().Get("Location"))
}

func TestContextRenderRedirectWith201(t *testing.T) {
	w := httptest.NewRecorder()
	c, _ := CreateTestContext(w)

	c.Request, _ = http.NewRequest(http.MethodPost, "http://example.com", nil)
	c.Redirect(http.StatusCreated, "/resource")
	c.Writer.WriteHeaderNow()

	assert.Equal(t, http.StatusCreated, w.Code)
	assert.Equal(t, "/resource", w.Header().Get("Location"))
}

func TestContextRenderRedirectAll(t *testing.T) {
	c, _ := CreateTestContext(httptest.NewRecorder())
	c.Request, _ = http.NewRequest(http.MethodPost, "http://example.com", nil)
	assert.Panics(t, func() { c.Redirect(http.StatusOK, "/resource") })
	assert.Panics(t, func() { c.Redirect(http.StatusAccepted, "/resource") })
	assert.Panics(t, func() { c.Redirect(299, "/resource") })
	assert.Panics(t, func() { c.Redirect(309, "/resource") })
	assert.NotPanics(t, func() { c.Redirect(http.StatusMultipleChoices, "/resource") })
	assert.NotPanics(t, func() { c.Redirect(http.StatusPermanentRedirect, "/resource") })
}

func TestContextNegotiationWithJSON(t *testing.T) {
	w := httptest.NewRecorder()
	c, _ := CreateTestContext(w)
	c.Request, _ = http.NewRequest(http.MethodPost, "", nil)

	c.Negotiate(http.StatusOK, Negotiate{
		Offered: []string{MIMEJSON, MIMEXML, MIMEYAML, MIMEYAML2},
		Data:    H{"foo": "bar"},
	})

	assert.Equal(t, http.StatusOK, w.Code)
	assert.Equal(t, `{"foo":"bar"}`, w.Body.String())
	assert.Equal(t, "application/json; charset=utf-8", w.Header().Get("Content-Type"))
}

func TestContextNegotiationWithXML(t *testing.T) {
	w := httptest.NewRecorder()
	c, _ := CreateTestContext(w)
	c.Request, _ = http.NewRequest(http.MethodPost, "", nil)

	c.Negotiate(http.StatusOK, Negotiate{
		Offered: []string{MIMEXML, MIMEJSON, MIMEYAML, MIMEYAML2},
		Data:    H{"foo": "bar"},
	})

	assert.Equal(t, http.StatusOK, w.Code)
	assert.Equal(t, "<map><foo>bar</foo></map>", w.Body.String())
	assert.Equal(t, "application/xml; charset=utf-8", w.Header().Get("Content-Type"))
}

func TestContextNegotiationWithYAML(t *testing.T) {
	w := httptest.NewRecorder()
	c, _ := CreateTestContext(w)
	c.Request, _ = http.NewRequest(http.MethodPost, "", nil)

	c.Negotiate(http.StatusOK, Negotiate{
		Offered: []string{MIMEYAML, MIMEXML, MIMEJSON, MIMETOML, MIMEYAML2},
		Data:    H{"foo": "bar"},
	})

	assert.Equal(t, http.StatusOK, w.Code)
	assert.Equal(t, "foo: bar\n", w.Body.String())
	assert.Equal(t, "application/yaml; charset=utf-8", w.Header().Get("Content-Type"))
}

func TestContextNegotiationWithTOML(t *testing.T) {
	w := httptest.NewRecorder()
	c, _ := CreateTestContext(w)
	c.Request, _ = http.NewRequest(http.MethodPost, "", nil)

	c.Negotiate(http.StatusOK, Negotiate{
		Offered: []string{MIMETOML, MIMEXML, MIMEJSON, MIMEYAML, MIMEYAML2},
		Data:    H{"foo": "bar"},
	})

	assert.Equal(t, http.StatusOK, w.Code)
	assert.Equal(t, "foo = 'bar'\n", w.Body.String())
	assert.Equal(t, "application/toml; charset=utf-8", w.Header().Get("Content-Type"))
}

func TestContextNegotiationWithHTML(t *testing.T) {
	w := httptest.NewRecorder()
	c, router := CreateTestContext(w)
	c.Request, _ = http.NewRequest(http.MethodPost, "", nil)
	templ := template.Must(template.New("t").Parse(`Hello {{.name}}`))
	router.SetHTMLTemplate(templ)

	c.Negotiate(http.StatusOK, Negotiate{
		Offered:  []string{MIMEHTML},
		Data:     H{"name": "gin"},
		HTMLName: "t",
	})

	assert.Equal(t, http.StatusOK, w.Code)
	assert.Equal(t, "Hello gin", w.Body.String())
	assert.Equal(t, "text/html; charset=utf-8", w.Header().Get("Content-Type"))
}

func TestContextNegotiationNotSupport(t *testing.T) {
	w := httptest.NewRecorder()
	c, _ := CreateTestContext(w)
	c.Request, _ = http.NewRequest(http.MethodPost, "", nil)

	c.Negotiate(http.StatusOK, Negotiate{
		Offered: []string{MIMEPOSTForm},
	})

	assert.Equal(t, http.StatusNotAcceptable, w.Code)
	assert.Equal(t, abortIndex, c.index)
	assert.True(t, c.IsAborted())
}

func TestContextNegotiationFormat(t *testing.T) {
	c, _ := CreateTestContext(httptest.NewRecorder())
	c.Request, _ = http.NewRequest(http.MethodPost, "", nil)

	assert.Panics(t, func() { c.NegotiateFormat() })
	assert.Equal(t, MIMEJSON, c.NegotiateFormat(MIMEJSON, MIMEXML))
	assert.Equal(t, MIMEHTML, c.NegotiateFormat(MIMEHTML, MIMEJSON))
}

func TestContextNegotiationFormatWithAccept(t *testing.T) {
	c, _ := CreateTestContext(httptest.NewRecorder())
	c.Request, _ = http.NewRequest(http.MethodPost, "/", nil)
	c.Request.Header.Add("Accept", "text/html,application/xhtml+xml,application/xml;q=0.9;q=0.8")

	assert.Equal(t, MIMEXML, c.NegotiateFormat(MIMEJSON, MIMEXML))
	assert.Equal(t, MIMEHTML, c.NegotiateFormat(MIMEXML, MIMEHTML))
	assert.Empty(t, c.NegotiateFormat(MIMEJSON))
}

func TestContextNegotiationFormatWithWildcardAccept(t *testing.T) {
	c, _ := CreateTestContext(httptest.NewRecorder())
	c.Request, _ = http.NewRequest(http.MethodPost, "/", nil)
	c.Request.Header.Add("Accept", "*/*")

	assert.Equal(t, "*/*", c.NegotiateFormat("*/*"))
	assert.Equal(t, "text/*", c.NegotiateFormat("text/*"))
	assert.Equal(t, "application/*", c.NegotiateFormat("application/*"))
	assert.Equal(t, MIMEJSON, c.NegotiateFormat(MIMEJSON))
	assert.Equal(t, MIMEXML, c.NegotiateFormat(MIMEXML))
	assert.Equal(t, MIMEHTML, c.NegotiateFormat(MIMEHTML))

	c, _ = CreateTestContext(httptest.NewRecorder())
	c.Request, _ = http.NewRequest(http.MethodPost, "/", nil)
	c.Request.Header.Add("Accept", "text/*")

	assert.Equal(t, "*/*", c.NegotiateFormat("*/*"))
	assert.Equal(t, "text/*", c.NegotiateFormat("text/*"))
	assert.Equal(t, "", c.NegotiateFormat("application/*"))
	assert.Equal(t, "", c.NegotiateFormat(MIMEJSON))
	assert.Equal(t, "", c.NegotiateFormat(MIMEXML))
	assert.Equal(t, MIMEHTML, c.NegotiateFormat(MIMEHTML))
}

func TestContextNegotiationFormatCustom(t *testing.T) {
	c, _ := CreateTestContext(httptest.NewRecorder())
	c.Request, _ = http.NewRequest(http.MethodPost, "/", nil)
	c.Request.Header.Add("Accept", "text/html,application/xhtml+xml,application/xml;q=0.9;q=0.8")

	c.Accepted = nil
	c.SetAccepted(MIMEJSON, MIMEXML)

	assert.Equal(t, MIMEJSON, c.NegotiateFormat(MIMEJSON, MIMEXML))
	assert.Equal(t, MIMEXML, c.NegotiateFormat(MIMEXML, MIMEHTML))
	assert.Equal(t, MIMEJSON, c.NegotiateFormat(MIMEJSON))
}

func TestContextNegotiationFormat2(t *testing.T) {
	c, _ := CreateTestContext(httptest.NewRecorder())
	c.Request, _ = http.NewRequest(http.MethodPost, "/", nil)
	c.Request.Header.Add("Accept", "image/tiff-fx")

	assert.Equal(t, "", c.NegotiateFormat("image/tiff"))
}

func TestContextIsAborted(t *testing.T) {
	c, _ := CreateTestContext(httptest.NewRecorder())
	assert.False(t, c.IsAborted())

	c.Abort()
	assert.True(t, c.IsAborted())

	c.Next()
	assert.True(t, c.IsAborted())

	c.index++
	assert.True(t, c.IsAborted())
}

// TestContextAbortWithStatus tests that the response can be written from `bytestring`
// with specified MIME type
func TestContextAbortWithStatus(t *testing.T) {
	w := httptest.NewRecorder()
	c, _ := CreateTestContext(w)

	c.index = 4
	c.AbortWithStatus(http.StatusUnauthorized)

	assert.Equal(t, abortIndex, c.index)
	assert.Equal(t, http.StatusUnauthorized, c.Writer.Status())
	assert.Equal(t, http.StatusUnauthorized, w.Code)
	assert.True(t, c.IsAborted())
}

type testJSONAbortMsg struct {
	Foo string `json:"foo"`
	Bar string `json:"bar"`
}

func TestContextAbortWithStatusJSON(t *testing.T) {
	w := httptest.NewRecorder()
	c, _ := CreateTestContext(w)
	c.index = 4

	in := new(testJSONAbortMsg)
	in.Bar = "barValue"
	in.Foo = "fooValue"

	c.AbortWithStatusJSON(http.StatusUnsupportedMediaType, in)

	assert.Equal(t, abortIndex, c.index)
	assert.Equal(t, http.StatusUnsupportedMediaType, c.Writer.Status())
	assert.Equal(t, http.StatusUnsupportedMediaType, w.Code)
	assert.True(t, c.IsAborted())

	contentType := w.Header().Get("Content-Type")
	assert.Equal(t, "application/json; charset=utf-8", contentType)

	buf := new(bytes.Buffer)
	_, err := buf.ReadFrom(w.Body)
	require.NoError(t, err)
	jsonStringBody := buf.String()
	assert.Equal(t, "{\"foo\":\"fooValue\",\"bar\":\"barValue\"}", jsonStringBody)
}

func TestContextError(t *testing.T) {
	c, _ := CreateTestContext(httptest.NewRecorder())
	assert.Empty(t, c.Errors)

	firstErr := errors.New("first error")
	c.Error(firstErr) //nolint: errcheck
	assert.Len(t, c.Errors, 1)
	assert.Equal(t, "Error #01: first error\n", c.Errors.String())

	secondErr := errors.New("second error")
	c.Error(&Error{ //nolint: errcheck
		Err:  secondErr,
		Meta: "some data 2",
		Type: ErrorTypePublic,
	})
	assert.Len(t, c.Errors, 2)

	assert.Equal(t, firstErr, c.Errors[0].Err)
	assert.Nil(t, c.Errors[0].Meta)
	assert.Equal(t, ErrorTypePrivate, c.Errors[0].Type)

	assert.Equal(t, secondErr, c.Errors[1].Err)
	assert.Equal(t, "some data 2", c.Errors[1].Meta)
	assert.Equal(t, ErrorTypePublic, c.Errors[1].Type)

	assert.Equal(t, c.Errors.Last(), c.Errors[1])

	defer func() {
		if recover() == nil {
			t.Error("didn't panic")
		}
	}()
	c.Error(nil) //nolint: errcheck
}

func TestContextTypedError(t *testing.T) {
	c, _ := CreateTestContext(httptest.NewRecorder())
	c.Error(errors.New("externo 0")).SetType(ErrorTypePublic)  //nolint: errcheck
	c.Error(errors.New("interno 0")).SetType(ErrorTypePrivate) //nolint: errcheck

	for _, err := range c.Errors.ByType(ErrorTypePublic) {
		assert.Equal(t, ErrorTypePublic, err.Type)
	}
	for _, err := range c.Errors.ByType(ErrorTypePrivate) {
		assert.Equal(t, ErrorTypePrivate, err.Type)
	}
	assert.Equal(t, []string{"externo 0", "interno 0"}, c.Errors.Errors())
}

func TestContextAbortWithError(t *testing.T) {
	w := httptest.NewRecorder()
	c, _ := CreateTestContext(w)

	c.AbortWithError(http.StatusUnauthorized, errors.New("bad input")).SetMeta("some input") //nolint: errcheck

	assert.Equal(t, http.StatusUnauthorized, w.Code)
	assert.Equal(t, abortIndex, c.index)
	assert.True(t, c.IsAborted())
}

func TestContextClientIP(t *testing.T) {
	c, _ := CreateTestContext(httptest.NewRecorder())
	c.Request, _ = http.NewRequest(http.MethodPost, "/", nil)
	c.engine.trustedCIDRs, _ = c.engine.prepareTrustedCIDRs()
	resetContextForClientIPTests(c)

	// Legacy tests (validating that the defaults don't break the
	// (insecure!) old behaviour)
	assert.Equal(t, "20.20.20.20", c.ClientIP())

	c.Request.Header.Del("X-Forwarded-For")
	assert.Equal(t, "10.10.10.10", c.ClientIP())

	c.Request.Header.Set("X-Forwarded-For", "30.30.30.30  ")
	assert.Equal(t, "30.30.30.30", c.ClientIP())

	c.Request.Header.Del("X-Forwarded-For")
	c.Request.Header.Del("X-Real-IP")
	c.engine.TrustedPlatform = PlatformGoogleAppEngine
	assert.Equal(t, "50.50.50.50", c.ClientIP())

	c.Request.Header.Del("X-Appengine-Remote-Addr")
	assert.Equal(t, "40.40.40.40", c.ClientIP())

	// no port
	c.Request.RemoteAddr = "50.50.50.50"
	assert.Empty(t, c.ClientIP())

	// Tests exercising the TrustedProxies functionality
	resetContextForClientIPTests(c)

	// IPv6 support
	c.Request.RemoteAddr = "[::1]:12345"
	assert.Equal(t, "20.20.20.20", c.ClientIP())

	resetContextForClientIPTests(c)
	// No trusted proxies
	_ = c.engine.SetTrustedProxies([]string{})
	c.engine.RemoteIPHeaders = []string{"X-Forwarded-For"}
	assert.Equal(t, "40.40.40.40", c.ClientIP())

	// Disabled TrustedProxies feature
	_ = c.engine.SetTrustedProxies(nil)
	assert.Equal(t, "40.40.40.40", c.ClientIP())

	// Last proxy is trusted, but the RemoteAddr is not
	_ = c.engine.SetTrustedProxies([]string{"30.30.30.30"})
	assert.Equal(t, "40.40.40.40", c.ClientIP())

	// Only trust RemoteAddr
	_ = c.engine.SetTrustedProxies([]string{"40.40.40.40"})
	assert.Equal(t, "30.30.30.30", c.ClientIP())

	// All steps are trusted
	_ = c.engine.SetTrustedProxies([]string{"40.40.40.40", "30.30.30.30", "20.20.20.20"})
	assert.Equal(t, "20.20.20.20", c.ClientIP())

	// Use CIDR
	_ = c.engine.SetTrustedProxies([]string{"40.40.25.25/16", "30.30.30.30"})
	assert.Equal(t, "20.20.20.20", c.ClientIP())

	// Use hostname that resolves to all the proxies
	_ = c.engine.SetTrustedProxies([]string{"foo"})
	assert.Equal(t, "40.40.40.40", c.ClientIP())

	// Use hostname that returns an error
	_ = c.engine.SetTrustedProxies([]string{"bar"})
	assert.Equal(t, "40.40.40.40", c.ClientIP())

	// X-Forwarded-For has a non-IP element
	_ = c.engine.SetTrustedProxies([]string{"40.40.40.40"})
	c.Request.Header.Set("X-Forwarded-For", " blah ")
	assert.Equal(t, "40.40.40.40", c.ClientIP())

	// Result from LookupHost has non-IP element. This should never
	// happen, but we should test it to make sure we handle it
	// gracefully.
	_ = c.engine.SetTrustedProxies([]string{"baz"})
	c.Request.Header.Set("X-Forwarded-For", " 30.30.30.30 ")
	assert.Equal(t, "40.40.40.40", c.ClientIP())

	_ = c.engine.SetTrustedProxies([]string{"40.40.40.40"})
	c.Request.Header.Del("X-Forwarded-For")
	c.engine.RemoteIPHeaders = []string{"X-Forwarded-For", "X-Real-IP"}
	assert.Equal(t, "10.10.10.10", c.ClientIP())

	c.engine.RemoteIPHeaders = []string{}
	c.engine.TrustedPlatform = PlatformGoogleAppEngine
	assert.Equal(t, "50.50.50.50", c.ClientIP())

	// Use custom TrustedPlatform header
	c.engine.TrustedPlatform = "X-CDN-IP"
	c.Request.Header.Set("X-CDN-IP", "80.80.80.80")
	assert.Equal(t, "80.80.80.80", c.ClientIP())
	// wrong header
	c.engine.TrustedPlatform = "X-Wrong-Header"
	assert.Equal(t, "40.40.40.40", c.ClientIP())

	c.Request.Header.Del("X-CDN-IP")
	// TrustedPlatform is empty
	c.engine.TrustedPlatform = ""
	assert.Equal(t, "40.40.40.40", c.ClientIP())

	// Test the legacy flag
	c.engine.AppEngine = true
	assert.Equal(t, "50.50.50.50", c.ClientIP())
	c.engine.AppEngine = false
	c.engine.TrustedPlatform = PlatformGoogleAppEngine

	c.Request.Header.Del("X-Appengine-Remote-Addr")
	assert.Equal(t, "40.40.40.40", c.ClientIP())

	c.engine.TrustedPlatform = PlatformCloudflare
	assert.Equal(t, "60.60.60.60", c.ClientIP())

	c.Request.Header.Del("CF-Connecting-IP")
	assert.Equal(t, "40.40.40.40", c.ClientIP())

	c.engine.TrustedPlatform = PlatformFlyIO
	assert.Equal(t, "70.70.70.70", c.ClientIP())

	c.Request.Header.Del("Fly-Client-IP")
	assert.Equal(t, "40.40.40.40", c.ClientIP())

	c.engine.TrustedPlatform = ""

	// no port
	c.Request.RemoteAddr = "50.50.50.50"
	assert.Empty(t, c.ClientIP())
}

func resetContextForClientIPTests(c *Context) {
	c.Request.Header.Set("X-Real-IP", " 10.10.10.10  ")
	c.Request.Header.Set("X-Forwarded-For", "  20.20.20.20, 30.30.30.30")
	c.Request.Header.Set("X-Appengine-Remote-Addr", "50.50.50.50")
	c.Request.Header.Set("CF-Connecting-IP", "60.60.60.60")
	c.Request.Header.Set("Fly-Client-IP", "70.70.70.70")
	c.Request.RemoteAddr = "  40.40.40.40:42123 "
	c.engine.TrustedPlatform = ""
	c.engine.trustedCIDRs = defaultTrustedCIDRs
	c.engine.AppEngine = false
}

func TestContextContentType(t *testing.T) {
	c, _ := CreateTestContext(httptest.NewRecorder())
	c.Request, _ = http.NewRequest(http.MethodPost, "/", nil)
	c.Request.Header.Set("Content-Type", "application/json; charset=utf-8")

	assert.Equal(t, "application/json", c.ContentType())
}

func TestContextBindRequestTooLarge(t *testing.T) {
	w := httptest.NewRecorder()
	c, _ := CreateTestContext(w)

	c.Request, _ = http.NewRequest("POST", "/", strings.NewReader(`{"foo":"bar", "bar":"foo"}`))
	c.Request.Body = http.MaxBytesReader(c.Writer, c.Request.Body, 10)

	var obj struct {
		Foo string `json:"foo"`
		Bar string `json:"bar"`
	}
	assert.Error(t, c.BindJSON(&obj))
	c.Writer.WriteHeaderNow()

	assert.Empty(t, obj.Bar)
	assert.Empty(t, obj.Foo)
	assert.Equal(t, http.StatusRequestEntityTooLarge, w.Code)
	assert.True(t, c.IsAborted())
}

func TestContextAutoBindJSON(t *testing.T) {
	c, _ := CreateTestContext(httptest.NewRecorder())
<<<<<<< HEAD
	c.Request, _ = http.NewRequest("POST", "/", strings.NewReader(`{"foo":"bar", "bar":"foo"}`))
=======
	c.Request, _ = http.NewRequest(http.MethodPost, "/", bytes.NewBufferString("{\"foo\":\"bar\", \"bar\":\"foo\"}"))
>>>>>>> 67c9d4ee
	c.Request.Header.Add("Content-Type", MIMEJSON)

	var obj struct {
		Foo string `json:"foo"`
		Bar string `json:"bar"`
	}
	require.NoError(t, c.Bind(&obj))
	assert.Equal(t, "foo", obj.Bar)
	assert.Equal(t, "bar", obj.Foo)
	assert.Empty(t, c.Errors)
}

func TestContextBindWithJSON(t *testing.T) {
	w := httptest.NewRecorder()
	c, _ := CreateTestContext(w)

<<<<<<< HEAD
	c.Request, _ = http.NewRequest("POST", "/", strings.NewReader(`{"foo":"bar", "bar":"foo"}`))
=======
	c.Request, _ = http.NewRequest(http.MethodPost, "/", bytes.NewBufferString("{\"foo\":\"bar\", \"bar\":\"foo\"}"))
>>>>>>> 67c9d4ee
	c.Request.Header.Add("Content-Type", MIMEXML) // set fake content-type

	var obj struct {
		Foo string `json:"foo"`
		Bar string `json:"bar"`
	}
	require.NoError(t, c.BindJSON(&obj))
	assert.Equal(t, "foo", obj.Bar)
	assert.Equal(t, "bar", obj.Foo)
	assert.Equal(t, 0, w.Body.Len())
}

func TestContextBindWithXML(t *testing.T) {
	w := httptest.NewRecorder()
	c, _ := CreateTestContext(w)

<<<<<<< HEAD
	c.Request, _ = http.NewRequest("POST", "/", strings.NewReader(`<?xml version="1.0" encoding="UTF-8"?>
=======
	c.Request, _ = http.NewRequest(http.MethodPost, "/", bytes.NewBufferString(`<?xml version="1.0" encoding="UTF-8"?>
>>>>>>> 67c9d4ee
		<root>
			<foo>FOO</foo>
		   	<bar>BAR</bar>
		</root>`))
	c.Request.Header.Add("Content-Type", MIMEXML) // set fake content-type

	var obj struct {
		Foo string `xml:"foo"`
		Bar string `xml:"bar"`
	}
	require.NoError(t, c.BindXML(&obj))
	assert.Equal(t, "FOO", obj.Foo)
	assert.Equal(t, "BAR", obj.Bar)
	assert.Equal(t, 0, w.Body.Len())
}

func TestContextBindPlain(t *testing.T) {
	// string
	w := httptest.NewRecorder()
	c, _ := CreateTestContext(w)
	c.Request, _ = http.NewRequest(http.MethodPost, "/", bytes.NewBufferString(`test string`))
	c.Request.Header.Add("Content-Type", MIMEPlain)

	var s string

	require.NoError(t, c.BindPlain(&s))
	assert.Equal(t, "test string", s)
	assert.Equal(t, 0, w.Body.Len())

	// []byte
	c.Request, _ = http.NewRequest(http.MethodPost, "/", bytes.NewBufferString(`test []byte`))
	c.Request.Header.Add("Content-Type", MIMEPlain)

	var bs []byte

	require.NoError(t, c.BindPlain(&bs))
	assert.Equal(t, []byte("test []byte"), bs)
	assert.Equal(t, 0, w.Body.Len())
}

func TestContextBindHeader(t *testing.T) {
	w := httptest.NewRecorder()
	c, _ := CreateTestContext(w)

	c.Request, _ = http.NewRequest(http.MethodPost, "/", nil)
	c.Request.Header.Add("rate", "8000")
	c.Request.Header.Add("domain", "music")
	c.Request.Header.Add("limit", "1000")

	var testHeader struct {
		Rate   int    `header:"Rate"`
		Domain string `header:"Domain"`
		Limit  int    `header:"limit"`
	}

	require.NoError(t, c.BindHeader(&testHeader))
	assert.Equal(t, 8000, testHeader.Rate)
	assert.Equal(t, "music", testHeader.Domain)
	assert.Equal(t, 1000, testHeader.Limit)
	assert.Equal(t, 0, w.Body.Len())
}

func TestContextBindWithQuery(t *testing.T) {
	w := httptest.NewRecorder()
	c, _ := CreateTestContext(w)

<<<<<<< HEAD
	c.Request, _ = http.NewRequest("POST", "/?foo=bar&bar=foo", strings.NewReader("foo=unused"))
=======
	c.Request, _ = http.NewRequest(http.MethodPost, "/?foo=bar&bar=foo", bytes.NewBufferString("foo=unused"))
>>>>>>> 67c9d4ee

	var obj struct {
		Foo string `form:"foo"`
		Bar string `form:"bar"`
	}
	require.NoError(t, c.BindQuery(&obj))
	assert.Equal(t, "foo", obj.Bar)
	assert.Equal(t, "bar", obj.Foo)
	assert.Equal(t, 0, w.Body.Len())
}

func TestContextBindWithYAML(t *testing.T) {
	w := httptest.NewRecorder()
	c, _ := CreateTestContext(w)

<<<<<<< HEAD
	c.Request, _ = http.NewRequest("POST", "/", strings.NewReader("foo: bar\nbar: foo"))
=======
	c.Request, _ = http.NewRequest(http.MethodPost, "/", bytes.NewBufferString("foo: bar\nbar: foo"))
>>>>>>> 67c9d4ee
	c.Request.Header.Add("Content-Type", MIMEXML) // set fake content-type

	var obj struct {
		Foo string `yaml:"foo"`
		Bar string `yaml:"bar"`
	}
	require.NoError(t, c.BindYAML(&obj))
	assert.Equal(t, "foo", obj.Bar)
	assert.Equal(t, "bar", obj.Foo)
	assert.Equal(t, 0, w.Body.Len())
}

func TestContextBindWithTOML(t *testing.T) {
	w := httptest.NewRecorder()
	c, _ := CreateTestContext(w)

<<<<<<< HEAD
	c.Request, _ = http.NewRequest("POST", "/", strings.NewReader("foo = 'bar'\nbar = 'foo'"))
=======
	c.Request, _ = http.NewRequest(http.MethodPost, "/", bytes.NewBufferString("foo = 'bar'\nbar = 'foo'"))
>>>>>>> 67c9d4ee
	c.Request.Header.Add("Content-Type", MIMEXML) // set fake content-type

	var obj struct {
		Foo string `toml:"foo"`
		Bar string `toml:"bar"`
	}
	require.NoError(t, c.BindTOML(&obj))
	assert.Equal(t, "foo", obj.Bar)
	assert.Equal(t, "bar", obj.Foo)
	assert.Equal(t, 0, w.Body.Len())
}

func TestContextBadAutoBind(t *testing.T) {
	w := httptest.NewRecorder()
	c, _ := CreateTestContext(w)

<<<<<<< HEAD
	c.Request, _ = http.NewRequest("POST", "http://example.com", strings.NewReader("\"foo\":\"bar\", \"bar\":\"foo\"}"))
=======
	c.Request, _ = http.NewRequest(http.MethodPost, "http://example.com", bytes.NewBufferString("\"foo\":\"bar\", \"bar\":\"foo\"}"))
>>>>>>> 67c9d4ee
	c.Request.Header.Add("Content-Type", MIMEJSON)
	var obj struct {
		Foo string `json:"foo"`
		Bar string `json:"bar"`
	}

	assert.False(t, c.IsAborted())
	require.Error(t, c.Bind(&obj))
	c.Writer.WriteHeaderNow()

	assert.Empty(t, obj.Bar)
	assert.Empty(t, obj.Foo)
	assert.Equal(t, http.StatusBadRequest, w.Code)
	assert.True(t, c.IsAborted())
}

func TestContextAutoShouldBindJSON(t *testing.T) {
	c, _ := CreateTestContext(httptest.NewRecorder())
<<<<<<< HEAD
	c.Request, _ = http.NewRequest("POST", "/", strings.NewReader(`{"foo":"bar", "bar":"foo"}`))
=======
	c.Request, _ = http.NewRequest(http.MethodPost, "/", bytes.NewBufferString("{\"foo\":\"bar\", \"bar\":\"foo\"}"))
>>>>>>> 67c9d4ee
	c.Request.Header.Add("Content-Type", MIMEJSON)

	var obj struct {
		Foo string `json:"foo"`
		Bar string `json:"bar"`
	}
	require.NoError(t, c.ShouldBind(&obj))
	assert.Equal(t, "foo", obj.Bar)
	assert.Equal(t, "bar", obj.Foo)
	assert.Empty(t, c.Errors)
}

func TestContextShouldBindWithJSON(t *testing.T) {
	w := httptest.NewRecorder()
	c, _ := CreateTestContext(w)

<<<<<<< HEAD
	c.Request, _ = http.NewRequest("POST", "/", strings.NewReader(`{"foo":"bar", "bar":"foo"}`))
=======
	c.Request, _ = http.NewRequest(http.MethodPost, "/", bytes.NewBufferString("{\"foo\":\"bar\", \"bar\":\"foo\"}"))
>>>>>>> 67c9d4ee
	c.Request.Header.Add("Content-Type", MIMEXML) // set fake content-type

	var obj struct {
		Foo string `json:"foo"`
		Bar string `json:"bar"`
	}
	require.NoError(t, c.ShouldBindJSON(&obj))
	assert.Equal(t, "foo", obj.Bar)
	assert.Equal(t, "bar", obj.Foo)
	assert.Equal(t, 0, w.Body.Len())
}

func TestContextShouldBindWithXML(t *testing.T) {
	w := httptest.NewRecorder()
	c, _ := CreateTestContext(w)

<<<<<<< HEAD
	c.Request, _ = http.NewRequest("POST", "/", strings.NewReader(`<?xml version="1.0" encoding="UTF-8"?>
=======
	c.Request, _ = http.NewRequest(http.MethodPost, "/", bytes.NewBufferString(`<?xml version="1.0" encoding="UTF-8"?>
>>>>>>> 67c9d4ee
		<root>
			<foo>FOO</foo>
			<bar>BAR</bar>
		</root>`))
	c.Request.Header.Add("Content-Type", MIMEXML) // set fake content-type

	var obj struct {
		Foo string `xml:"foo"`
		Bar string `xml:"bar"`
	}
	require.NoError(t, c.ShouldBindXML(&obj))
	assert.Equal(t, "FOO", obj.Foo)
	assert.Equal(t, "BAR", obj.Bar)
	assert.Equal(t, 0, w.Body.Len())
}

func TestContextShouldBindPlain(t *testing.T) {
	// string
	w := httptest.NewRecorder()
	c, _ := CreateTestContext(w)
	c.Request, _ = http.NewRequest(http.MethodPost, "/", bytes.NewBufferString(`test string`))
	c.Request.Header.Add("Content-Type", MIMEPlain)

	var s string

	require.NoError(t, c.ShouldBindPlain(&s))
	assert.Equal(t, "test string", s)
	assert.Equal(t, 0, w.Body.Len())
	// []byte

	c.Request, _ = http.NewRequest(http.MethodPost, "/", bytes.NewBufferString(`test []byte`))
	c.Request.Header.Add("Content-Type", MIMEPlain)

	var bs []byte

	require.NoError(t, c.ShouldBindPlain(&bs))
	assert.Equal(t, []byte("test []byte"), bs)
	assert.Equal(t, 0, w.Body.Len())
}

func TestContextShouldBindHeader(t *testing.T) {
	w := httptest.NewRecorder()
	c, _ := CreateTestContext(w)

	c.Request, _ = http.NewRequest(http.MethodPost, "/", nil)
	c.Request.Header.Add("rate", "8000")
	c.Request.Header.Add("domain", "music")
	c.Request.Header.Add("limit", "1000")

	var testHeader struct {
		Rate   int    `header:"Rate"`
		Domain string `header:"Domain"`
		Limit  int    `header:"limit"`
	}

	require.NoError(t, c.ShouldBindHeader(&testHeader))
	assert.Equal(t, 8000, testHeader.Rate)
	assert.Equal(t, "music", testHeader.Domain)
	assert.Equal(t, 1000, testHeader.Limit)
	assert.Equal(t, 0, w.Body.Len())
}

func TestContextShouldBindWithQuery(t *testing.T) {
	w := httptest.NewRecorder()
	c, _ := CreateTestContext(w)

<<<<<<< HEAD
	c.Request, _ = http.NewRequest("POST", "/?foo=bar&bar=foo&Foo=bar1&Bar=foo1", strings.NewReader("foo=unused"))
=======
	c.Request, _ = http.NewRequest(http.MethodPost, "/?foo=bar&bar=foo&Foo=bar1&Bar=foo1", bytes.NewBufferString("foo=unused"))
>>>>>>> 67c9d4ee

	var obj struct {
		Foo  string `form:"foo"`
		Bar  string `form:"bar"`
		Foo1 string `form:"Foo"`
		Bar1 string `form:"Bar"`
	}
	require.NoError(t, c.ShouldBindQuery(&obj))
	assert.Equal(t, "foo", obj.Bar)
	assert.Equal(t, "bar", obj.Foo)
	assert.Equal(t, "foo1", obj.Bar1)
	assert.Equal(t, "bar1", obj.Foo1)
	assert.Equal(t, 0, w.Body.Len())
}

func TestContextShouldBindWithYAML(t *testing.T) {
	w := httptest.NewRecorder()
	c, _ := CreateTestContext(w)

<<<<<<< HEAD
	c.Request, _ = http.NewRequest("POST", "/", strings.NewReader("foo: bar\nbar: foo"))
=======
	c.Request, _ = http.NewRequest(http.MethodPost, "/", bytes.NewBufferString("foo: bar\nbar: foo"))
>>>>>>> 67c9d4ee
	c.Request.Header.Add("Content-Type", MIMEXML) // set fake content-type

	var obj struct {
		Foo string `yaml:"foo"`
		Bar string `yaml:"bar"`
	}
	require.NoError(t, c.ShouldBindYAML(&obj))
	assert.Equal(t, "foo", obj.Bar)
	assert.Equal(t, "bar", obj.Foo)
	assert.Equal(t, 0, w.Body.Len())
}

func TestContextShouldBindWithTOML(t *testing.T) {
	w := httptest.NewRecorder()
	c, _ := CreateTestContext(w)

<<<<<<< HEAD
	c.Request, _ = http.NewRequest("POST", "/", strings.NewReader("foo='bar'\nbar= 'foo'"))
=======
	c.Request, _ = http.NewRequest(http.MethodPost, "/", bytes.NewBufferString("foo='bar'\nbar= 'foo'"))
>>>>>>> 67c9d4ee
	c.Request.Header.Add("Content-Type", MIMETOML) // set fake content-type

	var obj struct {
		Foo string `toml:"foo"`
		Bar string `toml:"bar"`
	}
	require.NoError(t, c.ShouldBindTOML(&obj))
	assert.Equal(t, "foo", obj.Bar)
	assert.Equal(t, "bar", obj.Foo)
	assert.Equal(t, 0, w.Body.Len())
}

func TestContextBadAutoShouldBind(t *testing.T) {
	w := httptest.NewRecorder()
	c, _ := CreateTestContext(w)

<<<<<<< HEAD
	c.Request, _ = http.NewRequest("POST", "http://example.com", strings.NewReader("\"foo\":\"bar\", \"bar\":\"foo\"}"))
=======
	c.Request, _ = http.NewRequest(http.MethodPost, "http://example.com", bytes.NewBufferString("\"foo\":\"bar\", \"bar\":\"foo\"}"))
>>>>>>> 67c9d4ee
	c.Request.Header.Add("Content-Type", MIMEJSON)
	var obj struct {
		Foo string `json:"foo"`
		Bar string `json:"bar"`
	}

	assert.False(t, c.IsAborted())
	require.Error(t, c.ShouldBind(&obj))

	assert.Empty(t, obj.Bar)
	assert.Empty(t, obj.Foo)
	assert.False(t, c.IsAborted())
}

func TestContextShouldBindBodyWith(t *testing.T) {
	type typeA struct {
		Foo string `json:"foo" xml:"foo" binding:"required"`
	}
	type typeB struct {
		Bar string `json:"bar" xml:"bar" binding:"required"`
	}
	for _, tt := range []struct {
		name               string
		bindingA, bindingB binding.BindingBody
		bodyA, bodyB       string
	}{
		{
			name:     "JSON & JSON",
			bindingA: binding.JSON,
			bindingB: binding.JSON,
			bodyA:    `{"foo":"FOO"}`,
			bodyB:    `{"bar":"BAR"}`,
		},
		{
			name:     "JSON & XML",
			bindingA: binding.JSON,
			bindingB: binding.XML,
			bodyA:    `{"foo":"FOO"}`,
			bodyB: `<?xml version="1.0" encoding="UTF-8"?>
<root>
   <bar>BAR</bar>
</root>`,
		},
		{
			name:     "XML & XML",
			bindingA: binding.XML,
			bindingB: binding.XML,
			bodyA: `<?xml version="1.0" encoding="UTF-8"?>
<root>
   <foo>FOO</foo>
</root>`,
			bodyB: `<?xml version="1.0" encoding="UTF-8"?>
<root>
   <bar>BAR</bar>
</root>`,
		},
	} {
		t.Logf("testing: %s", tt.name)
		// bodyA to typeA and typeB
		{
			w := httptest.NewRecorder()
			c, _ := CreateTestContext(w)
			c.Request, _ = http.NewRequest(
<<<<<<< HEAD
				"POST", "http://example.com", strings.NewReader(tt.bodyA),
=======
				http.MethodPost, "http://example.com", bytes.NewBufferString(tt.bodyA),
>>>>>>> 67c9d4ee
			)
			// When it binds to typeA and typeB, it finds the body is
			// not typeB but typeA.
			objA := typeA{}
			require.NoError(t, c.ShouldBindBodyWith(&objA, tt.bindingA))
			assert.Equal(t, typeA{"FOO"}, objA)
			objB := typeB{}
			require.Error(t, c.ShouldBindBodyWith(&objB, tt.bindingB))
			assert.NotEqual(t, typeB{"BAR"}, objB)
		}
		// bodyB to typeA and typeB
		{
			// When it binds to typeA and typeB, it finds the body is
			// not typeA but typeB.
			w := httptest.NewRecorder()
			c, _ := CreateTestContext(w)
			c.Request, _ = http.NewRequest(
<<<<<<< HEAD
				"POST", "http://example.com", strings.NewReader(tt.bodyB),
=======
				http.MethodPost, "http://example.com", bytes.NewBufferString(tt.bodyB),
>>>>>>> 67c9d4ee
			)
			objA := typeA{}
			require.Error(t, c.ShouldBindBodyWith(&objA, tt.bindingA))
			assert.NotEqual(t, typeA{"FOO"}, objA)
			objB := typeB{}
			require.NoError(t, c.ShouldBindBodyWith(&objB, tt.bindingB))
			assert.Equal(t, typeB{"BAR"}, objB)
		}
	}
}

func TestContextShouldBindBodyWithJSON(t *testing.T) {
	for _, tt := range []struct {
		name        string
		bindingBody binding.BindingBody
		body        string
	}{
		{
			name:        " JSON & JSON-BODY ",
			bindingBody: binding.JSON,
			body:        `{"foo":"FOO"}`,
		},
		{
			name:        " JSON & XML-BODY ",
			bindingBody: binding.XML,
			body: `<?xml version="1.0" encoding="UTF-8"?>
<root>
<foo>FOO</foo>
</root>`,
		},
		{
			name:        " JSON & YAML-BODY ",
			bindingBody: binding.YAML,
			body:        `foo: FOO`,
		},
		{
			name:        " JSON & TOM-BODY ",
			bindingBody: binding.TOML,
			body:        `foo=FOO`,
		},
	} {
		t.Logf("testing: %s", tt.name)

		w := httptest.NewRecorder()
		c, _ := CreateTestContext(w)

		c.Request, _ = http.NewRequest(http.MethodPost, "/", bytes.NewBufferString(tt.body))

		type typeJSON struct {
			Foo string `json:"foo" binding:"required"`
		}
		objJSON := typeJSON{}

		if tt.bindingBody == binding.JSON {
			require.NoError(t, c.ShouldBindBodyWithJSON(&objJSON))
			assert.Equal(t, typeJSON{"FOO"}, objJSON)
		}

		if tt.bindingBody == binding.XML {
			require.Error(t, c.ShouldBindBodyWithJSON(&objJSON))
			assert.Equal(t, typeJSON{}, objJSON)
		}

		if tt.bindingBody == binding.YAML {
			require.Error(t, c.ShouldBindBodyWithJSON(&objJSON))
			assert.Equal(t, typeJSON{}, objJSON)
		}

		if tt.bindingBody == binding.TOML {
			require.Error(t, c.ShouldBindBodyWithJSON(&objJSON))
			assert.Equal(t, typeJSON{}, objJSON)
		}
	}
}

func TestContextShouldBindBodyWithXML(t *testing.T) {
	for _, tt := range []struct {
		name        string
		bindingBody binding.BindingBody
		body        string
	}{
		{
			name:        " XML & JSON-BODY ",
			bindingBody: binding.JSON,
			body:        `{"foo":"FOO"}`,
		},
		{
			name:        " XML & XML-BODY ",
			bindingBody: binding.XML,
			body: `<?xml version="1.0" encoding="UTF-8"?>
<root>
<foo>FOO</foo>
</root>`,
		},
		{
			name:        " XML & YAML-BODY ",
			bindingBody: binding.YAML,
			body:        `foo: FOO`,
		},
		{
			name:        " XML & TOM-BODY ",
			bindingBody: binding.TOML,
			body:        `foo=FOO`,
		},
	} {
		t.Logf("testing: %s", tt.name)

		w := httptest.NewRecorder()
		c, _ := CreateTestContext(w)

		c.Request, _ = http.NewRequest(http.MethodPost, "/", bytes.NewBufferString(tt.body))

		type typeXML struct {
			Foo string `xml:"foo" binding:"required"`
		}
		objXML := typeXML{}

		if tt.bindingBody == binding.JSON {
			require.Error(t, c.ShouldBindBodyWithXML(&objXML))
			assert.Equal(t, typeXML{}, objXML)
		}

		if tt.bindingBody == binding.XML {
			require.NoError(t, c.ShouldBindBodyWithXML(&objXML))
			assert.Equal(t, typeXML{"FOO"}, objXML)
		}

		if tt.bindingBody == binding.YAML {
			require.Error(t, c.ShouldBindBodyWithXML(&objXML))
			assert.Equal(t, typeXML{}, objXML)
		}

		if tt.bindingBody == binding.TOML {
			require.Error(t, c.ShouldBindBodyWithXML(&objXML))
			assert.Equal(t, typeXML{}, objXML)
		}
	}
}

func TestContextShouldBindBodyWithYAML(t *testing.T) {
	for _, tt := range []struct {
		name        string
		bindingBody binding.BindingBody
		body        string
	}{
		{
			name:        " YAML & JSON-BODY ",
			bindingBody: binding.JSON,
			body:        `{"foo":"FOO"}`,
		},
		{
			name:        " YAML & XML-BODY ",
			bindingBody: binding.XML,
			body: `<?xml version="1.0" encoding="UTF-8"?>
<root>
<foo>FOO</foo>
</root>`,
		},
		{
			name:        " YAML & YAML-BODY ",
			bindingBody: binding.YAML,
			body:        `foo: FOO`,
		},
		{
			name:        " YAML & TOM-BODY ",
			bindingBody: binding.TOML,
			body:        `foo=FOO`,
		},
	} {
		t.Logf("testing: %s", tt.name)

		w := httptest.NewRecorder()
		c, _ := CreateTestContext(w)

		c.Request, _ = http.NewRequest(http.MethodPost, "/", bytes.NewBufferString(tt.body))

		type typeYAML struct {
			Foo string `yaml:"foo" binding:"required"`
		}
		objYAML := typeYAML{}

		// YAML belongs to a super collection of JSON, so JSON can be parsed by YAML
		if tt.bindingBody == binding.JSON {
			require.NoError(t, c.ShouldBindBodyWithYAML(&objYAML))
			assert.Equal(t, typeYAML{"FOO"}, objYAML)
		}

		if tt.bindingBody == binding.XML {
			require.Error(t, c.ShouldBindBodyWithYAML(&objYAML))
			assert.Equal(t, typeYAML{}, objYAML)
		}

		if tt.bindingBody == binding.YAML {
			require.NoError(t, c.ShouldBindBodyWithYAML(&objYAML))
			assert.Equal(t, typeYAML{"FOO"}, objYAML)
		}

		if tt.bindingBody == binding.TOML {
			require.Error(t, c.ShouldBindBodyWithYAML(&objYAML))
			assert.Equal(t, typeYAML{}, objYAML)
		}
	}
}

func TestContextShouldBindBodyWithTOML(t *testing.T) {
	for _, tt := range []struct {
		name        string
		bindingBody binding.BindingBody
		body        string
	}{
		{
			name:        " TOML & JSON-BODY ",
			bindingBody: binding.JSON,
			body:        `{"foo":"FOO"}`,
		},
		{
			name:        " TOML & XML-BODY ",
			bindingBody: binding.XML,
			body: `<?xml version="1.0" encoding="UTF-8"?>
<root>
<foo>FOO</foo>
</root>`,
		},
		{
			name:        " TOML & YAML-BODY ",
			bindingBody: binding.YAML,
			body:        `foo: FOO`,
		},
		{
			name:        " TOML & TOM-BODY ",
			bindingBody: binding.TOML,
			body:        `foo = 'FOO'`,
		},
	} {
		t.Logf("testing: %s", tt.name)

		w := httptest.NewRecorder()
		c, _ := CreateTestContext(w)

		c.Request, _ = http.NewRequest(http.MethodPost, "/", bytes.NewBufferString(tt.body))

		type typeTOML struct {
			Foo string `toml:"foo" binding:"required"`
		}
		objTOML := typeTOML{}

		if tt.bindingBody == binding.JSON {
			require.Error(t, c.ShouldBindBodyWithTOML(&objTOML))
			assert.Equal(t, typeTOML{}, objTOML)
		}

		if tt.bindingBody == binding.XML {
			require.Error(t, c.ShouldBindBodyWithTOML(&objTOML))
			assert.Equal(t, typeTOML{}, objTOML)
		}

		if tt.bindingBody == binding.YAML {
			require.Error(t, c.ShouldBindBodyWithTOML(&objTOML))
			assert.Equal(t, typeTOML{}, objTOML)
		}

		if tt.bindingBody == binding.TOML {
			require.NoError(t, c.ShouldBindBodyWithTOML(&objTOML))
			assert.Equal(t, typeTOML{"FOO"}, objTOML)
		}
	}
}

func TestContextShouldBindBodyWithPlain(t *testing.T) {
	for _, tt := range []struct {
		name        string
		bindingBody binding.BindingBody
		body        string
	}{
		{
			name:        " JSON & JSON-BODY ",
			bindingBody: binding.JSON,
			body:        `{"foo":"FOO"}`,
		},
		{
			name:        " JSON & XML-BODY ",
			bindingBody: binding.XML,
			body: `<?xml version="1.0" encoding="UTF-8"?>
<root>
<foo>FOO</foo>
</root>`,
		},
		{
			name:        " JSON & YAML-BODY ",
			bindingBody: binding.YAML,
			body:        `foo: FOO`,
		},
		{
			name:        " JSON & TOM-BODY ",
			bindingBody: binding.TOML,
			body:        `foo=FOO`,
		},
		{
			name:        " JSON & Plain-BODY ",
			bindingBody: binding.Plain,
			body:        `foo=FOO`,
		},
	} {
		t.Logf("testing: %s", tt.name)

		w := httptest.NewRecorder()
		c, _ := CreateTestContext(w)

		c.Request, _ = http.NewRequest(http.MethodPost, "/", bytes.NewBufferString(tt.body))

		type typeJSON struct {
			Foo string `json:"foo" binding:"required"`
		}
		objJSON := typeJSON{}

		if tt.bindingBody == binding.Plain {
			body := ""
			require.NoError(t, c.ShouldBindBodyWithPlain(&body))
			assert.Equal(t, "foo=FOO", body)
		}

		if tt.bindingBody == binding.JSON {
			require.NoError(t, c.ShouldBindBodyWithJSON(&objJSON))
			assert.Equal(t, typeJSON{"FOO"}, objJSON)
		}

		if tt.bindingBody == binding.XML {
			require.Error(t, c.ShouldBindBodyWithJSON(&objJSON))
			assert.Equal(t, typeJSON{}, objJSON)
		}

		if tt.bindingBody == binding.YAML {
			require.Error(t, c.ShouldBindBodyWithJSON(&objJSON))
			assert.Equal(t, typeJSON{}, objJSON)
		}

		if tt.bindingBody == binding.TOML {
			require.Error(t, c.ShouldBindBodyWithJSON(&objJSON))
			assert.Equal(t, typeJSON{}, objJSON)
		}
	}
}

func TestContextGolangContext(t *testing.T) {
	c, _ := CreateTestContext(httptest.NewRecorder())
<<<<<<< HEAD
	c.Request, _ = http.NewRequest("POST", "/", strings.NewReader(`{"foo":"bar", "bar":"foo"}`))
	assert.NoError(t, c.Err())
=======
	c.Request, _ = http.NewRequest(http.MethodPost, "/", bytes.NewBufferString("{\"foo\":\"bar\", \"bar\":\"foo\"}"))
	require.NoError(t, c.Err())
>>>>>>> 67c9d4ee
	assert.Nil(t, c.Done())
	ti, ok := c.Deadline()
	assert.Equal(t, time.Time{}, ti)
	assert.False(t, ok)
	assert.Equal(t, c.Value(ContextRequestKey), c.Request)
	assert.Equal(t, c.Value(ContextKey), c)
	assert.Nil(t, c.Value("foo"))

	c.Set("foo", "bar")
	assert.Equal(t, "bar", c.Value("foo"))
	assert.Nil(t, c.Value(1))
}

func TestWebsocketsRequired(t *testing.T) {
	// Example request from spec: https://tools.ietf.org/html/rfc6455#section-1.2
	c, _ := CreateTestContext(httptest.NewRecorder())
	c.Request, _ = http.NewRequest(http.MethodGet, "/chat", nil)
	c.Request.Header.Set("Host", "server.example.com")
	c.Request.Header.Set("Upgrade", "websocket")
	c.Request.Header.Set("Connection", "Upgrade")
	c.Request.Header.Set("Sec-WebSocket-Key", "dGhlIHNhbXBsZSBub25jZQ==")
	c.Request.Header.Set("Origin", "http://example.com")
	c.Request.Header.Set("Sec-WebSocket-Protocol", "chat, superchat")
	c.Request.Header.Set("Sec-WebSocket-Version", "13")

	assert.True(t, c.IsWebsocket())

	// Normal request, no websocket required.
	c, _ = CreateTestContext(httptest.NewRecorder())
	c.Request, _ = http.NewRequest(http.MethodGet, "/chat", nil)
	c.Request.Header.Set("Host", "server.example.com")

	assert.False(t, c.IsWebsocket())
}

func TestGetRequestHeaderValue(t *testing.T) {
	c, _ := CreateTestContext(httptest.NewRecorder())
	c.Request, _ = http.NewRequest(http.MethodGet, "/chat", nil)
	c.Request.Header.Set("Gin-Version", "1.0.0")

	assert.Equal(t, "1.0.0", c.GetHeader("Gin-Version"))
	assert.Empty(t, c.GetHeader("Connection"))
}

func TestContextGetRawData(t *testing.T) {
	c, _ := CreateTestContext(httptest.NewRecorder())
<<<<<<< HEAD
	body := strings.NewReader("Fetch binary post data")
	c.Request, _ = http.NewRequest("POST", "/", body)
=======
	body := bytes.NewBufferString("Fetch binary post data")
	c.Request, _ = http.NewRequest(http.MethodPost, "/", body)
>>>>>>> 67c9d4ee
	c.Request.Header.Add("Content-Type", MIMEPOSTForm)

	data, err := c.GetRawData()
	require.NoError(t, err)
	assert.Equal(t, "Fetch binary post data", string(data))
}

func TestContextRenderDataFromReader(t *testing.T) {
	w := httptest.NewRecorder()
	c, _ := CreateTestContext(w)

	body := "#!PNG some raw data"
	reader := strings.NewReader(body)
	contentLength := int64(len(body))
	contentType := "image/png"
	extraHeaders := map[string]string{"Content-Disposition": `attachment; filename="gopher.png"`}

	c.DataFromReader(http.StatusOK, contentLength, contentType, reader, extraHeaders)

	assert.Equal(t, http.StatusOK, w.Code)
	assert.Equal(t, body, w.Body.String())
	assert.Equal(t, contentType, w.Header().Get("Content-Type"))
	assert.Equal(t, strconv.FormatInt(contentLength, 10), w.Header().Get("Content-Length"))
	assert.Equal(t, extraHeaders["Content-Disposition"], w.Header().Get("Content-Disposition"))
}

func TestContextRenderDataFromReaderNoHeaders(t *testing.T) {
	w := httptest.NewRecorder()
	c, _ := CreateTestContext(w)

	body := "#!PNG some raw data"
	reader := strings.NewReader(body)
	contentLength := int64(len(body))
	contentType := "image/png"

	c.DataFromReader(http.StatusOK, contentLength, contentType, reader, nil)

	assert.Equal(t, http.StatusOK, w.Code)
	assert.Equal(t, body, w.Body.String())
	assert.Equal(t, contentType, w.Header().Get("Content-Type"))
	assert.Equal(t, strconv.FormatInt(contentLength, 10), w.Header().Get("Content-Length"))
}

type TestResponseRecorder struct {
	*httptest.ResponseRecorder
	closeChannel chan bool
}

func (r *TestResponseRecorder) CloseNotify() <-chan bool {
	return r.closeChannel
}

func (r *TestResponseRecorder) closeClient() {
	r.closeChannel <- true
}

func CreateTestResponseRecorder() *TestResponseRecorder {
	return &TestResponseRecorder{
		httptest.NewRecorder(),
		make(chan bool, 1),
	}
}

func TestContextStream(t *testing.T) {
	w := CreateTestResponseRecorder()
	c, _ := CreateTestContext(w)

	stopStream := true
	c.Stream(func(w io.Writer) bool {
		defer func() {
			stopStream = false
		}()

		_, err := w.Write([]byte("test"))
		require.NoError(t, err)

		return stopStream
	})

	assert.Equal(t, "testtest", w.Body.String())
}

func TestContextStreamWithClientGone(t *testing.T) {
	w := CreateTestResponseRecorder()
	c, _ := CreateTestContext(w)

	c.Stream(func(writer io.Writer) bool {
		defer func() {
			w.closeClient()
		}()

		_, err := writer.Write([]byte("test"))
		require.NoError(t, err)

		return true
	})

	assert.Equal(t, "test", w.Body.String())
}

func TestContextResetInHandler(t *testing.T) {
	w := CreateTestResponseRecorder()
	c, _ := CreateTestContext(w)

	c.handlers = []HandlerFunc{
		func(c *Context) { c.reset() },
	}
	assert.NotPanics(t, func() {
		c.Next()
	})
}

func TestRaceParamsContextCopy(t *testing.T) {
	DefaultWriter = os.Stdout
	router := Default()
	nameGroup := router.Group("/:name")
	var wg sync.WaitGroup
	wg.Add(2)
	{
		nameGroup.GET("/api", func(c *Context) {
			go func(c *Context, param string) {
				defer wg.Done()
				// First assert must be executed after the second request
				time.Sleep(50 * time.Millisecond)
				assert.Equal(t, c.Param("name"), param)
			}(c.Copy(), c.Param("name"))
		})
	}
	PerformRequest(router, http.MethodGet, "/name1/api")
	PerformRequest(router, http.MethodGet, "/name2/api")
	wg.Wait()
}

func TestContextWithKeysMutex(t *testing.T) {
	c := &Context{}
	c.Set("foo", "bar")

	value, err := c.Get("foo")
	assert.Equal(t, "bar", value)
	assert.True(t, err)

	value, err = c.Get("foo2")
	assert.Nil(t, value)
	assert.False(t, err)
}

func TestRemoteIPFail(t *testing.T) {
	c, _ := CreateTestContext(httptest.NewRecorder())
	c.Request, _ = http.NewRequest(http.MethodPost, "/", nil)
	c.Request.RemoteAddr = "[:::]:80"
	ip := net.ParseIP(c.RemoteIP())
	trust := c.engine.isTrustedProxy(ip)
	assert.Nil(t, ip)
	assert.False(t, trust)
}

func TestHasRequestContext(t *testing.T) {
	c, _ := CreateTestContext(httptest.NewRecorder())
	assert.False(t, c.hasRequestContext(), "no request, no fallback")
	c.engine.ContextWithFallback = true
	assert.False(t, c.hasRequestContext(), "no request, has fallback")
	c.Request, _ = http.NewRequest(http.MethodGet, "/", nil)
	assert.True(t, c.hasRequestContext(), "has request, has fallback")
	c.Request, _ = http.NewRequestWithContext(nil, "", "", nil) //nolint:staticcheck
	assert.False(t, c.hasRequestContext(), "has request with nil ctx, has fallback")
	c.engine.ContextWithFallback = false
	assert.False(t, c.hasRequestContext(), "has request, no fallback")

	c = &Context{}
	assert.False(t, c.hasRequestContext(), "no request, no engine")
	c.Request, _ = http.NewRequest(http.MethodGet, "/", nil)
	assert.False(t, c.hasRequestContext(), "has request, no engine")
}

func TestContextWithFallbackDeadlineFromRequestContext(t *testing.T) {
	c, _ := CreateTestContext(httptest.NewRecorder())
	// enable ContextWithFallback feature flag
	c.engine.ContextWithFallback = true

	deadline, ok := c.Deadline()
	assert.Zero(t, deadline)
	assert.False(t, ok)

	c2, _ := CreateTestContext(httptest.NewRecorder())
	// enable ContextWithFallback feature flag
	c2.engine.ContextWithFallback = true

	c2.Request, _ = http.NewRequest(http.MethodGet, "/", nil)
	d := time.Now().Add(time.Second)
	ctx, cancel := context.WithDeadline(context.Background(), d)
	defer cancel()
	c2.Request = c2.Request.WithContext(ctx)
	deadline, ok = c2.Deadline()
	assert.Equal(t, d, deadline)
	assert.True(t, ok)
}

func TestContextWithFallbackDoneFromRequestContext(t *testing.T) {
	c, _ := CreateTestContext(httptest.NewRecorder())
	// enable ContextWithFallback feature flag
	c.engine.ContextWithFallback = true

	assert.Nil(t, c.Done())

	c2, _ := CreateTestContext(httptest.NewRecorder())
	// enable ContextWithFallback feature flag
	c2.engine.ContextWithFallback = true

	c2.Request, _ = http.NewRequest(http.MethodGet, "/", nil)
	ctx, cancel := context.WithCancel(context.Background())
	c2.Request = c2.Request.WithContext(ctx)
	cancel()
	assert.NotNil(t, <-c2.Done())
}

func TestContextWithFallbackErrFromRequestContext(t *testing.T) {
	c, _ := CreateTestContext(httptest.NewRecorder())
	// enable ContextWithFallback feature flag
	c.engine.ContextWithFallback = true

	require.NoError(t, c.Err())

	c2, _ := CreateTestContext(httptest.NewRecorder())
	// enable ContextWithFallback feature flag
	c2.engine.ContextWithFallback = true

	c2.Request, _ = http.NewRequest(http.MethodGet, "/", nil)
	ctx, cancel := context.WithCancel(context.Background())
	c2.Request = c2.Request.WithContext(ctx)
	cancel()

	assert.EqualError(t, c2.Err(), context.Canceled.Error())
}

func TestContextWithFallbackValueFromRequestContext(t *testing.T) {
	type contextKey string

	tests := []struct {
		name             string
		getContextAndKey func() (*Context, any)
		value            any
	}{
		{
			name: "c with struct context key",
			getContextAndKey: func() (*Context, any) {
				type KeyStruct struct{} // https://staticcheck.dev/docs/checks/#SA1029
				var key KeyStruct
				c, _ := CreateTestContext(httptest.NewRecorder())
				// enable ContextWithFallback feature flag
				c.engine.ContextWithFallback = true
				c.Request, _ = http.NewRequest(http.MethodPost, "/", nil)
				c.Request = c.Request.WithContext(context.WithValue(context.TODO(), key, "value"))
				return c, key
			},
			value: "value",
		},
		{
			name: "c with string context key",
			getContextAndKey: func() (*Context, any) {
				c, _ := CreateTestContext(httptest.NewRecorder())
				// enable ContextWithFallback feature flag
				c.engine.ContextWithFallback = true
				c.Request, _ = http.NewRequest(http.MethodPost, "/", nil)
				c.Request = c.Request.WithContext(context.WithValue(context.TODO(), contextKey("key"), "value"))
				return c, contextKey("key")
			},
			value: "value",
		},
		{
			name: "c with nil http.Request",
			getContextAndKey: func() (*Context, any) {
				c, _ := CreateTestContext(httptest.NewRecorder())
				// enable ContextWithFallback feature flag
				c.engine.ContextWithFallback = true
				c.Request = nil
				return c, "key"
			},
			value: nil,
		},
		{
			name: "c with nil http.Request.Context()",
			getContextAndKey: func() (*Context, any) {
				c, _ := CreateTestContext(httptest.NewRecorder())
				// enable ContextWithFallback feature flag
				c.engine.ContextWithFallback = true
				c.Request, _ = http.NewRequest(http.MethodPost, "/", nil)
				return c, "key"
			},
			value: nil,
		},
	}
	for _, tt := range tests {
		t.Run(tt.name, func(t *testing.T) {
			c, key := tt.getContextAndKey()
			assert.Equal(t, tt.value, c.Value(key))
		})
	}
}

func TestContextCopyShouldNotCancel(t *testing.T) {
	srv := httptest.NewServer(http.HandlerFunc(func(w http.ResponseWriter, _ *http.Request) {
		w.WriteHeader(http.StatusOK)
	}))
	defer srv.Close()

	ensureRequestIsOver := make(chan struct{})

	wg := &sync.WaitGroup{}

	r := New()
	r.GET("/", func(ginctx *Context) {
		wg.Add(1)

		ginctx = ginctx.Copy()

		// start async goroutine for calling srv
		go func() {
			defer wg.Done()

			<-ensureRequestIsOver // ensure request is done

			req, err := http.NewRequestWithContext(ginctx, http.MethodGet, srv.URL, nil)
			must(err)

			res, err := http.DefaultClient.Do(req)
			if err != nil {
				t.Error(fmt.Errorf("request error: %w", err))
				return
			}

			if res.StatusCode != http.StatusOK {
				t.Error(fmt.Errorf("unexpected status code: %s", res.Status))
			}
		}()
	})

	l, err := net.Listen("tcp", ":0")
	must(err)
	go func() {
		s := &http.Server{
			Handler: r,
		}

		must(s.Serve(l))
	}()

	addr := strings.Split(l.Addr().String(), ":")
	res, err := http.Get(fmt.Sprintf("http://127.0.0.1:%s/", addr[len(addr)-1]))
	if err != nil {
		t.Error(fmt.Errorf("request error: %w", err))
		return
	}

	close(ensureRequestIsOver)

	if res.StatusCode != http.StatusOK {
		t.Error(fmt.Errorf("unexpected status code: %s", res.Status))
		return
	}

	wg.Wait()
}

func TestContextAddParam(t *testing.T) {
	c := &Context{}
	id := "id"
	value := "1"
	c.AddParam(id, value)

	v, ok := c.Params.Get(id)
	assert.True(t, ok)
	assert.Equal(t, value, v)
}

func TestCreateTestContextWithRouteParams(t *testing.T) {
	w := httptest.NewRecorder()
	engine := New()
	engine.GET("/:action/:name", func(ctx *Context) {
		ctx.String(http.StatusOK, "%s %s", ctx.Param("action"), ctx.Param("name"))
	})
	c := CreateTestContextOnly(w, engine)
	c.Request, _ = http.NewRequest(http.MethodGet, "/hello/gin", nil)
	engine.HandleContext(c)

	assert.Equal(t, http.StatusOK, w.Code)
	assert.Equal(t, "hello gin", w.Body.String())
}

type interceptedWriter struct {
	ResponseWriter
	b *bytes.Buffer
}

func (i interceptedWriter) WriteHeader(code int) {
	i.Header().Del("X-Test")
	i.ResponseWriter.WriteHeader(code)
}

func TestInterceptedHeader(t *testing.T) {
	w := httptest.NewRecorder()
	c, r := CreateTestContext(w)

	r.Use(func(c *Context) {
		i := interceptedWriter{
			ResponseWriter: c.Writer,
			b:              bytes.NewBuffer(nil),
		}
		c.Writer = i
		c.Next()
		c.Header("X-Test", "overridden")
		c.Writer = i.ResponseWriter
	})
	r.GET("/", func(c *Context) {
		c.Header("X-Test", "original")
		c.Header("X-Test-2", "present")
		c.String(http.StatusOK, "hello world")
	})
	c.Request = httptest.NewRequest(http.MethodGet, "/", nil)
	r.HandleContext(c)
	// Result() has headers frozen when WriteHeaderNow() has been called
	// Compared to this time, this is when the response headers will be flushed
	// As response is flushed on c.String, the Header cannot be set by the first
	// middleware. Assert this
	assert.Equal(t, "", w.Result().Header.Get("X-Test"))
	assert.Equal(t, "present", w.Result().Header.Get("X-Test-2"))
}

func TestContextNext(t *testing.T) {
	c, _ := CreateTestContext(httptest.NewRecorder())

	// Test with no handlers
	c.Next()
	assert.Equal(t, int8(0), c.index)

	// Test with one handler
	c.index = -1
	c.handlers = HandlersChain{func(c *Context) {
		c.Set("key", "value")
	}}
	c.Next()
	assert.Equal(t, int8(1), c.index)
	value, exists := c.Get("key")
	assert.True(t, exists)
	assert.Equal(t, "value", value)

	// Test with multiple handlers
	c.handlers = HandlersChain{
		func(c *Context) {
			c.Set("key1", "value1")
			c.Next()
			c.Set("key2", "value2")
		},
		nil,
		func(c *Context) {
			c.Set("key3", "value3")
		},
	}
	c.index = -1
	c.Next()
	assert.Equal(t, int8(4), c.index)
	value, exists = c.Get("key1")
	assert.True(t, exists)
	assert.Equal(t, "value1", value)
	value, exists = c.Get("key2")
	assert.True(t, exists)
	assert.Equal(t, "value2", value)
	value, exists = c.Get("key3")
	assert.True(t, exists)
	assert.Equal(t, "value3", value)
}<|MERGE_RESOLUTION|>--- conflicted
+++ resolved
@@ -671,13 +671,8 @@
 
 func TestContextQueryAndPostForm(t *testing.T) {
 	c, _ := CreateTestContext(httptest.NewRecorder())
-<<<<<<< HEAD
 	body := strings.NewReader("foo=bar&page=11&both=&foo=second")
-	c.Request, _ = http.NewRequest("POST",
-=======
-	body := bytes.NewBufferString("foo=bar&page=11&both=&foo=second")
 	c.Request, _ = http.NewRequest(http.MethodPost,
->>>>>>> 67c9d4ee
 		"/?both=GET&id=main&id=omit&array[]=first&array[]=second&ids[a]=hi&ids[b]=3.14", body)
 	c.Request.Header.Add("Content-Type", MIMEPOSTForm)
 
@@ -1875,11 +1870,7 @@
 
 func TestContextAutoBindJSON(t *testing.T) {
 	c, _ := CreateTestContext(httptest.NewRecorder())
-<<<<<<< HEAD
-	c.Request, _ = http.NewRequest("POST", "/", strings.NewReader(`{"foo":"bar", "bar":"foo"}`))
-=======
-	c.Request, _ = http.NewRequest(http.MethodPost, "/", bytes.NewBufferString("{\"foo\":\"bar\", \"bar\":\"foo\"}"))
->>>>>>> 67c9d4ee
+	c.Request, _ = http.NewRequest(http.MethodPost, "/", strings.NewReader(`{"foo":"bar", "bar":"foo"}`))
 	c.Request.Header.Add("Content-Type", MIMEJSON)
 
 	var obj struct {
@@ -1896,11 +1887,7 @@
 	w := httptest.NewRecorder()
 	c, _ := CreateTestContext(w)
 
-<<<<<<< HEAD
-	c.Request, _ = http.NewRequest("POST", "/", strings.NewReader(`{"foo":"bar", "bar":"foo"}`))
-=======
-	c.Request, _ = http.NewRequest(http.MethodPost, "/", bytes.NewBufferString("{\"foo\":\"bar\", \"bar\":\"foo\"}"))
->>>>>>> 67c9d4ee
+	c.Request, _ = http.NewRequest(http.MethodPost, "/", strings.NewReader(`{"foo":"bar", "bar":"foo"}`))
 	c.Request.Header.Add("Content-Type", MIMEXML) // set fake content-type
 
 	var obj struct {
@@ -1917,11 +1904,7 @@
 	w := httptest.NewRecorder()
 	c, _ := CreateTestContext(w)
 
-<<<<<<< HEAD
-	c.Request, _ = http.NewRequest("POST", "/", strings.NewReader(`<?xml version="1.0" encoding="UTF-8"?>
-=======
-	c.Request, _ = http.NewRequest(http.MethodPost, "/", bytes.NewBufferString(`<?xml version="1.0" encoding="UTF-8"?>
->>>>>>> 67c9d4ee
+	c.Request, _ = http.NewRequest(http.MethodPost, "/", strings.NewReader(`<?xml version="1.0" encoding="UTF-8"?>
 		<root>
 			<foo>FOO</foo>
 		   	<bar>BAR</bar>
@@ -1988,11 +1971,7 @@
 	w := httptest.NewRecorder()
 	c, _ := CreateTestContext(w)
 
-<<<<<<< HEAD
-	c.Request, _ = http.NewRequest("POST", "/?foo=bar&bar=foo", strings.NewReader("foo=unused"))
-=======
-	c.Request, _ = http.NewRequest(http.MethodPost, "/?foo=bar&bar=foo", bytes.NewBufferString("foo=unused"))
->>>>>>> 67c9d4ee
+	c.Request, _ = http.NewRequest(http.MethodPost, "/?foo=bar&bar=foo", strings.NewReader("foo=unused"))
 
 	var obj struct {
 		Foo string `form:"foo"`
@@ -2008,11 +1987,7 @@
 	w := httptest.NewRecorder()
 	c, _ := CreateTestContext(w)
 
-<<<<<<< HEAD
-	c.Request, _ = http.NewRequest("POST", "/", strings.NewReader("foo: bar\nbar: foo"))
-=======
-	c.Request, _ = http.NewRequest(http.MethodPost, "/", bytes.NewBufferString("foo: bar\nbar: foo"))
->>>>>>> 67c9d4ee
+	c.Request, _ = http.NewRequest(http.MethodPost, "/", strings.NewReader("foo: bar\nbar: foo"))
 	c.Request.Header.Add("Content-Type", MIMEXML) // set fake content-type
 
 	var obj struct {
@@ -2029,11 +2004,7 @@
 	w := httptest.NewRecorder()
 	c, _ := CreateTestContext(w)
 
-<<<<<<< HEAD
-	c.Request, _ = http.NewRequest("POST", "/", strings.NewReader("foo = 'bar'\nbar = 'foo'"))
-=======
-	c.Request, _ = http.NewRequest(http.MethodPost, "/", bytes.NewBufferString("foo = 'bar'\nbar = 'foo'"))
->>>>>>> 67c9d4ee
+	c.Request, _ = http.NewRequest(http.MethodPost, "/", strings.NewReader("foo = 'bar'\nbar = 'foo'"))
 	c.Request.Header.Add("Content-Type", MIMEXML) // set fake content-type
 
 	var obj struct {
@@ -2050,11 +2021,7 @@
 	w := httptest.NewRecorder()
 	c, _ := CreateTestContext(w)
 
-<<<<<<< HEAD
-	c.Request, _ = http.NewRequest("POST", "http://example.com", strings.NewReader("\"foo\":\"bar\", \"bar\":\"foo\"}"))
-=======
-	c.Request, _ = http.NewRequest(http.MethodPost, "http://example.com", bytes.NewBufferString("\"foo\":\"bar\", \"bar\":\"foo\"}"))
->>>>>>> 67c9d4ee
+	c.Request, _ = http.NewRequest(http.MethodPost, "http://example.com", strings.NewReader("\"foo\":\"bar\", \"bar\":\"foo\"}"))
 	c.Request.Header.Add("Content-Type", MIMEJSON)
 	var obj struct {
 		Foo string `json:"foo"`
@@ -2073,11 +2040,7 @@
 
 func TestContextAutoShouldBindJSON(t *testing.T) {
 	c, _ := CreateTestContext(httptest.NewRecorder())
-<<<<<<< HEAD
-	c.Request, _ = http.NewRequest("POST", "/", strings.NewReader(`{"foo":"bar", "bar":"foo"}`))
-=======
-	c.Request, _ = http.NewRequest(http.MethodPost, "/", bytes.NewBufferString("{\"foo\":\"bar\", \"bar\":\"foo\"}"))
->>>>>>> 67c9d4ee
+	c.Request, _ = http.NewRequest(http.MethodPost, "/", strings.NewReader(`{"foo":"bar", "bar":"foo"}`))
 	c.Request.Header.Add("Content-Type", MIMEJSON)
 
 	var obj struct {
@@ -2094,11 +2057,7 @@
 	w := httptest.NewRecorder()
 	c, _ := CreateTestContext(w)
 
-<<<<<<< HEAD
-	c.Request, _ = http.NewRequest("POST", "/", strings.NewReader(`{"foo":"bar", "bar":"foo"}`))
-=======
-	c.Request, _ = http.NewRequest(http.MethodPost, "/", bytes.NewBufferString("{\"foo\":\"bar\", \"bar\":\"foo\"}"))
->>>>>>> 67c9d4ee
+	c.Request, _ = http.NewRequest(http.MethodPost, "/", strings.NewReader(`{"foo":"bar", "bar":"foo"}`))
 	c.Request.Header.Add("Content-Type", MIMEXML) // set fake content-type
 
 	var obj struct {
@@ -2115,11 +2074,7 @@
 	w := httptest.NewRecorder()
 	c, _ := CreateTestContext(w)
 
-<<<<<<< HEAD
-	c.Request, _ = http.NewRequest("POST", "/", strings.NewReader(`<?xml version="1.0" encoding="UTF-8"?>
-=======
-	c.Request, _ = http.NewRequest(http.MethodPost, "/", bytes.NewBufferString(`<?xml version="1.0" encoding="UTF-8"?>
->>>>>>> 67c9d4ee
+	c.Request, _ = http.NewRequest(http.MethodPost, "/", strings.NewReader(`<?xml version="1.0" encoding="UTF-8"?>
 		<root>
 			<foo>FOO</foo>
 			<bar>BAR</bar>
@@ -2186,11 +2141,7 @@
 	w := httptest.NewRecorder()
 	c, _ := CreateTestContext(w)
 
-<<<<<<< HEAD
-	c.Request, _ = http.NewRequest("POST", "/?foo=bar&bar=foo&Foo=bar1&Bar=foo1", strings.NewReader("foo=unused"))
-=======
-	c.Request, _ = http.NewRequest(http.MethodPost, "/?foo=bar&bar=foo&Foo=bar1&Bar=foo1", bytes.NewBufferString("foo=unused"))
->>>>>>> 67c9d4ee
+	c.Request, _ = http.NewRequest(http.MethodPost, "/?foo=bar&bar=foo&Foo=bar1&Bar=foo1", strings.NewReader("foo=unused"))
 
 	var obj struct {
 		Foo  string `form:"foo"`
@@ -2210,11 +2161,7 @@
 	w := httptest.NewRecorder()
 	c, _ := CreateTestContext(w)
 
-<<<<<<< HEAD
-	c.Request, _ = http.NewRequest("POST", "/", strings.NewReader("foo: bar\nbar: foo"))
-=======
-	c.Request, _ = http.NewRequest(http.MethodPost, "/", bytes.NewBufferString("foo: bar\nbar: foo"))
->>>>>>> 67c9d4ee
+	c.Request, _ = http.NewRequest(http.MethodPost, "/", strings.NewReader("foo: bar\nbar: foo"))
 	c.Request.Header.Add("Content-Type", MIMEXML) // set fake content-type
 
 	var obj struct {
@@ -2231,11 +2178,7 @@
 	w := httptest.NewRecorder()
 	c, _ := CreateTestContext(w)
 
-<<<<<<< HEAD
-	c.Request, _ = http.NewRequest("POST", "/", strings.NewReader("foo='bar'\nbar= 'foo'"))
-=======
-	c.Request, _ = http.NewRequest(http.MethodPost, "/", bytes.NewBufferString("foo='bar'\nbar= 'foo'"))
->>>>>>> 67c9d4ee
+	c.Request, _ = http.NewRequest(http.MethodPost, "/", strings.NewReader("foo='bar'\nbar= 'foo'"))
 	c.Request.Header.Add("Content-Type", MIMETOML) // set fake content-type
 
 	var obj struct {
@@ -2252,11 +2195,7 @@
 	w := httptest.NewRecorder()
 	c, _ := CreateTestContext(w)
 
-<<<<<<< HEAD
-	c.Request, _ = http.NewRequest("POST", "http://example.com", strings.NewReader("\"foo\":\"bar\", \"bar\":\"foo\"}"))
-=======
-	c.Request, _ = http.NewRequest(http.MethodPost, "http://example.com", bytes.NewBufferString("\"foo\":\"bar\", \"bar\":\"foo\"}"))
->>>>>>> 67c9d4ee
+	c.Request, _ = http.NewRequest(http.MethodPost, "http://example.com", strings.NewReader(`"foo":"bar", "bar":"foo"}`))
 	c.Request.Header.Add("Content-Type", MIMEJSON)
 	var obj struct {
 		Foo string `json:"foo"`
@@ -2320,11 +2259,7 @@
 			w := httptest.NewRecorder()
 			c, _ := CreateTestContext(w)
 			c.Request, _ = http.NewRequest(
-<<<<<<< HEAD
-				"POST", "http://example.com", strings.NewReader(tt.bodyA),
-=======
-				http.MethodPost, "http://example.com", bytes.NewBufferString(tt.bodyA),
->>>>>>> 67c9d4ee
+				http.MethodPost, "http://example.com", strings.NewReader(tt.bodyA),
 			)
 			// When it binds to typeA and typeB, it finds the body is
 			// not typeB but typeA.
@@ -2342,11 +2277,7 @@
 			w := httptest.NewRecorder()
 			c, _ := CreateTestContext(w)
 			c.Request, _ = http.NewRequest(
-<<<<<<< HEAD
-				"POST", "http://example.com", strings.NewReader(tt.bodyB),
-=======
-				http.MethodPost, "http://example.com", bytes.NewBufferString(tt.bodyB),
->>>>>>> 67c9d4ee
+				http.MethodPost, "http://example.com", strings.NewReader(tt.bodyB),
 			)
 			objA := typeA{}
 			require.Error(t, c.ShouldBindBodyWith(&objA, tt.bindingA))
@@ -2692,13 +2623,8 @@
 
 func TestContextGolangContext(t *testing.T) {
 	c, _ := CreateTestContext(httptest.NewRecorder())
-<<<<<<< HEAD
-	c.Request, _ = http.NewRequest("POST", "/", strings.NewReader(`{"foo":"bar", "bar":"foo"}`))
-	assert.NoError(t, c.Err())
-=======
-	c.Request, _ = http.NewRequest(http.MethodPost, "/", bytes.NewBufferString("{\"foo\":\"bar\", \"bar\":\"foo\"}"))
+	c.Request, _ = http.NewRequest(http.MethodPost, "/", strings.NewReader(`{"foo":"bar", "bar":"foo"}`))
 	require.NoError(t, c.Err())
->>>>>>> 67c9d4ee
 	assert.Nil(t, c.Done())
 	ti, ok := c.Deadline()
 	assert.Equal(t, time.Time{}, ti)
@@ -2745,13 +2671,8 @@
 
 func TestContextGetRawData(t *testing.T) {
 	c, _ := CreateTestContext(httptest.NewRecorder())
-<<<<<<< HEAD
 	body := strings.NewReader("Fetch binary post data")
-	c.Request, _ = http.NewRequest("POST", "/", body)
-=======
-	body := bytes.NewBufferString("Fetch binary post data")
 	c.Request, _ = http.NewRequest(http.MethodPost, "/", body)
->>>>>>> 67c9d4ee
 	c.Request.Header.Add("Content-Type", MIMEPOSTForm)
 
 	data, err := c.GetRawData()
