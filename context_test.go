// Copyright 2014 Manu Martinez-Almeida.  All rights reserved.
// Use of this source code is governed by a MIT style
// license that can be found in the LICENSE file.

package gin

import (
	"bytes"
	"errors"
	"fmt"
	"html/template"
	"io"
	"mime/multipart"
	"net/http"
	"net/http/httptest"
	"reflect"
	"strings"
	"testing"
	"time"

	"github.com/gin-contrib/sse"
	"github.com/gin-gonic/gin/binding"
	"github.com/golang/protobuf/proto"
	"github.com/stretchr/testify/assert"
	"golang.org/x/net/context"

	testdata "github.com/gin-gonic/gin/testdata/protoexample"
)

var _ context.Context = &Context{}

// Unit tests TODO
// func (c *Context) File(filepath string) {
// func (c *Context) Negotiate(code int, config Negotiate) {
// BAD case: func (c *Context) Render(code int, render render.Render, obj ...interface{}) {
// test that information is not leaked when reusing Contexts (using the Pool)

func createMultipartRequest() *http.Request {
	boundary := "--testboundary"
	body := new(bytes.Buffer)
	mw := multipart.NewWriter(body)
	defer mw.Close()

	must(mw.SetBoundary(boundary))
	must(mw.WriteField("foo", "bar"))
	must(mw.WriteField("bar", "10"))
	must(mw.WriteField("bar", "foo2"))
	must(mw.WriteField("array", "first"))
	must(mw.WriteField("array", "second"))
	must(mw.WriteField("id", ""))
	must(mw.WriteField("time_local", "31/12/2016 14:55"))
	must(mw.WriteField("time_utc", "31/12/2016 14:55"))
	must(mw.WriteField("time_location", "31/12/2016 14:55"))
	must(mw.WriteField("names[a]", "thinkerou"))
	must(mw.WriteField("names[b]", "tianou"))
	req, err := http.NewRequest("POST", "/", body)
	must(err)
	req.Header.Set("Content-Type", MIMEMultipartPOSTForm+"; boundary="+boundary)
	return req
}

func must(err error) {
	if err != nil {
		panic(err.Error())
	}
}

func TestContextFormFile(t *testing.T) {
	buf := new(bytes.Buffer)
	mw := multipart.NewWriter(buf)
	w, err := mw.CreateFormFile("file", "test")
	if assert.NoError(t, err) {
		_, err = w.Write([]byte("test"))
		assert.NoError(t, err)
	}
	mw.Close()
	c, _ := CreateTestContext(httptest.NewRecorder())
	c.Request, _ = http.NewRequest("POST", "/", buf)
	c.Request.Header.Set("Content-Type", mw.FormDataContentType())
	f, err := c.FormFile("file")
	if assert.NoError(t, err) {
		assert.Equal(t, "test", f.Filename)
	}

	assert.NoError(t, c.SaveUploadedFile(f, "test"))
}

func TestContextFormFileFailed(t *testing.T) {
	buf := new(bytes.Buffer)
	mw := multipart.NewWriter(buf)
	mw.Close()
	c, _ := CreateTestContext(httptest.NewRecorder())
	c.Request, _ = http.NewRequest("POST", "/", nil)
	c.Request.Header.Set("Content-Type", mw.FormDataContentType())
	c.engine.MaxMultipartMemory = 8 << 20
	f, err := c.FormFile("file")
	assert.Error(t, err)
	assert.Nil(t, f)
}

func TestContextMultipartForm(t *testing.T) {
	buf := new(bytes.Buffer)
	mw := multipart.NewWriter(buf)
	assert.NoError(t, mw.WriteField("foo", "bar"))
	w, err := mw.CreateFormFile("file", "test")
	if assert.NoError(t, err) {
		_, err = w.Write([]byte("test"))
		assert.NoError(t, err)
	}
	mw.Close()
	c, _ := CreateTestContext(httptest.NewRecorder())
	c.Request, _ = http.NewRequest("POST", "/", buf)
	c.Request.Header.Set("Content-Type", mw.FormDataContentType())
	f, err := c.MultipartForm()
	if assert.NoError(t, err) {
		assert.NotNil(t, f)
	}

	assert.NoError(t, c.SaveUploadedFile(f.File["file"][0], "test"))
}

func TestSaveUploadedOpenFailed(t *testing.T) {
	buf := new(bytes.Buffer)
	mw := multipart.NewWriter(buf)
	mw.Close()

	c, _ := CreateTestContext(httptest.NewRecorder())
	c.Request, _ = http.NewRequest("POST", "/", buf)
	c.Request.Header.Set("Content-Type", mw.FormDataContentType())

	f := &multipart.FileHeader{
		Filename: "file",
	}
	assert.Error(t, c.SaveUploadedFile(f, "test"))
}

func TestSaveUploadedCreateFailed(t *testing.T) {
	buf := new(bytes.Buffer)
	mw := multipart.NewWriter(buf)
	w, err := mw.CreateFormFile("file", "test")
	if assert.NoError(t, err) {
		_, err = w.Write([]byte("test"))
		assert.NoError(t, err)
	}
	mw.Close()
	c, _ := CreateTestContext(httptest.NewRecorder())
	c.Request, _ = http.NewRequest("POST", "/", buf)
	c.Request.Header.Set("Content-Type", mw.FormDataContentType())
	f, err := c.FormFile("file")
	if assert.NoError(t, err) {
		assert.Equal(t, "test", f.Filename)
	}

	assert.Error(t, c.SaveUploadedFile(f, "/"))
}

func TestContextReset(t *testing.T) {
	router := New()
	c := router.allocateContext()
	assert.Equal(t, c.engine, router)

	c.index = 2
	c.Writer = &responseWriter{ResponseWriter: httptest.NewRecorder()}
	c.Params = Params{Param{}}
	c.Error(errors.New("test")) // nolint: errcheck
	c.Set("foo", "bar")
	c.reset()

	assert.False(t, c.IsAborted())
	assert.Nil(t, c.Keys)
	assert.Nil(t, c.Accepted)
	assert.Len(t, c.Errors, 0)
	assert.Empty(t, c.Errors.Errors())
	assert.Empty(t, c.Errors.ByType(ErrorTypeAny))
	assert.Len(t, c.Params, 0)
	assert.EqualValues(t, c.index, -1)
	assert.Equal(t, c.Writer.(*responseWriter), &c.writermem)
}

func TestContextHandlers(t *testing.T) {
	c, _ := CreateTestContext(httptest.NewRecorder())
	assert.Nil(t, c.handlers)
	assert.Nil(t, c.handlers.Last())

	c.handlers = HandlersChain{}
	assert.NotNil(t, c.handlers)
	assert.Nil(t, c.handlers.Last())

	f := func(c *Context) {}
	g := func(c *Context) {}

	c.handlers = HandlersChain{f}
	compareFunc(t, f, c.handlers.Last())

	c.handlers = HandlersChain{f, g}
	compareFunc(t, g, c.handlers.Last())
}

// TestContextSetGet tests that a parameter is set correctly on the
// current context and can be retrieved using Get.
func TestContextSetGet(t *testing.T) {
	c, _ := CreateTestContext(httptest.NewRecorder())
	c.Set("foo", "bar")

	value, err := c.Get("foo")
	assert.Equal(t, "bar", value)
	assert.True(t, err)

	value, err = c.Get("foo2")
	assert.Nil(t, value)
	assert.False(t, err)

	assert.Equal(t, "bar", c.MustGet("foo"))
	assert.Panics(t, func() { c.MustGet("no_exist") })
}

func TestContextSetGetValues(t *testing.T) {
	c, _ := CreateTestContext(httptest.NewRecorder())
	c.Set("string", "this is a string")
	c.Set("int32", int32(-42))
	c.Set("int64", int64(42424242424242))
	c.Set("uint64", uint64(42))
	c.Set("float32", float32(4.2))
	c.Set("float64", 4.2)
	var a interface{} = 1
	c.Set("intInterface", a)

	assert.Exactly(t, c.MustGet("string").(string), "this is a string")
	assert.Exactly(t, c.MustGet("int32").(int32), int32(-42))
	assert.Exactly(t, c.MustGet("int64").(int64), int64(42424242424242))
	assert.Exactly(t, c.MustGet("uint64").(uint64), uint64(42))
	assert.Exactly(t, c.MustGet("float32").(float32), float32(4.2))
	assert.Exactly(t, c.MustGet("float64").(float64), 4.2)
	assert.Exactly(t, c.MustGet("intInterface").(int), 1)

}

func TestContextGetString(t *testing.T) {
	c, _ := CreateTestContext(httptest.NewRecorder())
	c.Set("string", "this is a string")
	assert.Equal(t, "this is a string", c.GetString("string"))
}

func TestContextSetGetBool(t *testing.T) {
	c, _ := CreateTestContext(httptest.NewRecorder())
	c.Set("bool", true)
	assert.True(t, c.GetBool("bool"))
}

func TestContextGetInt(t *testing.T) {
	c, _ := CreateTestContext(httptest.NewRecorder())
	c.Set("int", 1)
	assert.Equal(t, 1, c.GetInt("int"))
}

func TestContextGetInt64(t *testing.T) {
	c, _ := CreateTestContext(httptest.NewRecorder())
	c.Set("int64", int64(42424242424242))
	assert.Equal(t, int64(42424242424242), c.GetInt64("int64"))
}

func TestContextGetFloat64(t *testing.T) {
	c, _ := CreateTestContext(httptest.NewRecorder())
	c.Set("float64", 4.2)
	assert.Equal(t, 4.2, c.GetFloat64("float64"))
}

func TestContextGetTime(t *testing.T) {
	c, _ := CreateTestContext(httptest.NewRecorder())
	t1, _ := time.Parse("1/2/2006 15:04:05", "01/01/2017 12:00:00")
	c.Set("time", t1)
	assert.Equal(t, t1, c.GetTime("time"))
}

func TestContextGetDuration(t *testing.T) {
	c, _ := CreateTestContext(httptest.NewRecorder())
	c.Set("duration", time.Second)
	assert.Equal(t, time.Second, c.GetDuration("duration"))
}

func TestContextGetStringSlice(t *testing.T) {
	c, _ := CreateTestContext(httptest.NewRecorder())
	c.Set("slice", []string{"foo"})
	assert.Equal(t, []string{"foo"}, c.GetStringSlice("slice"))
}

func TestContextGetStringMap(t *testing.T) {
	c, _ := CreateTestContext(httptest.NewRecorder())
	var m = make(map[string]interface{})
	m["foo"] = 1
	c.Set("map", m)

	assert.Equal(t, m, c.GetStringMap("map"))
	assert.Equal(t, 1, c.GetStringMap("map")["foo"])
}

func TestContextGetStringMapString(t *testing.T) {
	c, _ := CreateTestContext(httptest.NewRecorder())
	var m = make(map[string]string)
	m["foo"] = "bar"
	c.Set("map", m)

	assert.Equal(t, m, c.GetStringMapString("map"))
	assert.Equal(t, "bar", c.GetStringMapString("map")["foo"])
}

func TestContextGetStringMapStringSlice(t *testing.T) {
	c, _ := CreateTestContext(httptest.NewRecorder())
	var m = make(map[string][]string)
	m["foo"] = []string{"foo"}
	c.Set("map", m)

	assert.Equal(t, m, c.GetStringMapStringSlice("map"))
	assert.Equal(t, []string{"foo"}, c.GetStringMapStringSlice("map")["foo"])
}

func TestContextCopy(t *testing.T) {
	c, _ := CreateTestContext(httptest.NewRecorder())
	c.index = 2
	c.Request, _ = http.NewRequest("POST", "/hola", nil)
	c.handlers = HandlersChain{func(c *Context) {}}
	c.Params = Params{Param{Key: "foo", Value: "bar"}}
	c.Set("foo", "bar")

	cp := c.Copy()
	assert.Nil(t, cp.handlers)
	assert.Nil(t, cp.writermem.ResponseWriter)
	assert.Equal(t, &cp.writermem, cp.Writer.(*responseWriter))
	assert.Equal(t, cp.Request, c.Request)
	assert.Equal(t, cp.index, abortIndex)
	assert.Equal(t, cp.Keys, c.Keys)
	assert.Equal(t, cp.engine, c.engine)
	assert.Equal(t, cp.Params, c.Params)
}

func TestContextHandlerName(t *testing.T) {
	c, _ := CreateTestContext(httptest.NewRecorder())
	c.handlers = HandlersChain{func(c *Context) {}, handlerNameTest}

	assert.Regexp(t, "^(.*/vendor/)?github.com/gin-gonic/gin.handlerNameTest$", c.HandlerName())
}

func handlerNameTest(c *Context) {

}

var handlerTest HandlerFunc = func(c *Context) {

}

func TestContextHandler(t *testing.T) {
	c, _ := CreateTestContext(httptest.NewRecorder())
	c.handlers = HandlersChain{func(c *Context) {}, handlerTest}

	assert.Equal(t, reflect.ValueOf(handlerTest).Pointer(), reflect.ValueOf(c.Handler()).Pointer())
}

func TestContextQuery(t *testing.T) {
	c, _ := CreateTestContext(httptest.NewRecorder())
	c.Request, _ = http.NewRequest("GET", "http://example.com/?foo=bar&page=10&id=", nil)

	value, ok := c.GetQuery("foo")
	assert.True(t, ok)
	assert.Equal(t, "bar", value)
	assert.Equal(t, "bar", c.DefaultQuery("foo", "none"))
	assert.Equal(t, "bar", c.Query("foo"))

	value, ok = c.GetQuery("page")
	assert.True(t, ok)
	assert.Equal(t, "10", value)
	assert.Equal(t, "10", c.DefaultQuery("page", "0"))
	assert.Equal(t, "10", c.Query("page"))

	value, ok = c.GetQuery("id")
	assert.True(t, ok)
	assert.Empty(t, value)
	assert.Empty(t, c.DefaultQuery("id", "nada"))
	assert.Empty(t, c.Query("id"))

	value, ok = c.GetQuery("NoKey")
	assert.False(t, ok)
	assert.Empty(t, value)
	assert.Equal(t, "nada", c.DefaultQuery("NoKey", "nada"))
	assert.Empty(t, c.Query("NoKey"))

	// postform should not mess
	value, ok = c.GetPostForm("page")
	assert.False(t, ok)
	assert.Empty(t, value)
	assert.Empty(t, c.PostForm("foo"))
}

func TestContextQueryAndPostForm(t *testing.T) {
	c, _ := CreateTestContext(httptest.NewRecorder())
	body := bytes.NewBufferString("foo=bar&page=11&both=&foo=second")
	c.Request, _ = http.NewRequest("POST",
		"/?both=GET&id=main&id=omit&array[]=first&array[]=second&ids[a]=hi&ids[b]=3.14", body)
	c.Request.Header.Add("Content-Type", MIMEPOSTForm)

	assert.Equal(t, "bar", c.DefaultPostForm("foo", "none"))
	assert.Equal(t, "bar", c.PostForm("foo"))
	assert.Empty(t, c.Query("foo"))

	value, ok := c.GetPostForm("page")
	assert.True(t, ok)
	assert.Equal(t, "11", value)
	assert.Equal(t, "11", c.DefaultPostForm("page", "0"))
	assert.Equal(t, "11", c.PostForm("page"))
	assert.Empty(t, c.Query("page"))

	value, ok = c.GetPostForm("both")
	assert.True(t, ok)
	assert.Empty(t, value)
	assert.Empty(t, c.PostForm("both"))
	assert.Empty(t, c.DefaultPostForm("both", "nothing"))
	assert.Equal(t, "GET", c.Query("both"), "GET")

	value, ok = c.GetQuery("id")
	assert.True(t, ok)
	assert.Equal(t, "main", value)
	assert.Equal(t, "000", c.DefaultPostForm("id", "000"))
	assert.Equal(t, "main", c.Query("id"))
	assert.Empty(t, c.PostForm("id"))

	value, ok = c.GetQuery("NoKey")
	assert.False(t, ok)
	assert.Empty(t, value)
	value, ok = c.GetPostForm("NoKey")
	assert.False(t, ok)
	assert.Empty(t, value)
	assert.Equal(t, "nada", c.DefaultPostForm("NoKey", "nada"))
	assert.Equal(t, "nothing", c.DefaultQuery("NoKey", "nothing"))
	assert.Empty(t, c.PostForm("NoKey"))
	assert.Empty(t, c.Query("NoKey"))

	var obj struct {
		Foo   string   `form:"foo"`
		ID    string   `form:"id"`
		Page  int      `form:"page"`
		Both  string   `form:"both"`
		Array []string `form:"array[]"`
	}
	assert.NoError(t, c.Bind(&obj))
	assert.Equal(t, "bar", obj.Foo, "bar")
	assert.Equal(t, "main", obj.ID, "main")
	assert.Equal(t, 11, obj.Page, 11)
	assert.Empty(t, obj.Both)
	assert.Equal(t, []string{"first", "second"}, obj.Array)

	values, ok := c.GetQueryArray("array[]")
	assert.True(t, ok)
	assert.Equal(t, "first", values[0])
	assert.Equal(t, "second", values[1])

	values = c.QueryArray("array[]")
	assert.Equal(t, "first", values[0])
	assert.Equal(t, "second", values[1])

	values = c.QueryArray("nokey")
	assert.Equal(t, 0, len(values))

	values = c.QueryArray("both")
	assert.Equal(t, 1, len(values))
	assert.Equal(t, "GET", values[0])

	dicts, ok := c.GetQueryMap("ids")
	assert.True(t, ok)
	assert.Equal(t, "hi", dicts["a"])
	assert.Equal(t, "3.14", dicts["b"])

	dicts, ok = c.GetQueryMap("nokey")
	assert.False(t, ok)
	assert.Equal(t, 0, len(dicts))

	dicts, ok = c.GetQueryMap("both")
	assert.False(t, ok)
	assert.Equal(t, 0, len(dicts))

	dicts, ok = c.GetQueryMap("array")
	assert.False(t, ok)
	assert.Equal(t, 0, len(dicts))

	dicts = c.QueryMap("ids")
	assert.Equal(t, "hi", dicts["a"])
	assert.Equal(t, "3.14", dicts["b"])

	dicts = c.QueryMap("nokey")
	assert.Equal(t, 0, len(dicts))
}

func TestContextPostFormMultipart(t *testing.T) {
	c, _ := CreateTestContext(httptest.NewRecorder())
	c.Request = createMultipartRequest()

	var obj struct {
		Foo          string    `form:"foo"`
		Bar          string    `form:"bar"`
		BarAsInt     int       `form:"bar"`
		Array        []string  `form:"array"`
		ID           string    `form:"id"`
		TimeLocal    time.Time `form:"time_local" time_format:"02/01/2006 15:04"`
		TimeUTC      time.Time `form:"time_utc" time_format:"02/01/2006 15:04" time_utc:"1"`
		TimeLocation time.Time `form:"time_location" time_format:"02/01/2006 15:04" time_location:"Asia/Tokyo"`
		BlankTime    time.Time `form:"blank_time" time_format:"02/01/2006 15:04"`
	}
	assert.NoError(t, c.Bind(&obj))
	assert.Equal(t, "bar", obj.Foo)
	assert.Equal(t, "10", obj.Bar)
	assert.Equal(t, 10, obj.BarAsInt)
	assert.Equal(t, []string{"first", "second"}, obj.Array)
	assert.Empty(t, obj.ID)
	assert.Equal(t, "31/12/2016 14:55", obj.TimeLocal.Format("02/01/2006 15:04"))
	assert.Equal(t, time.Local, obj.TimeLocal.Location())
	assert.Equal(t, "31/12/2016 14:55", obj.TimeUTC.Format("02/01/2006 15:04"))
	assert.Equal(t, time.UTC, obj.TimeUTC.Location())
	loc, _ := time.LoadLocation("Asia/Tokyo")
	assert.Equal(t, "31/12/2016 14:55", obj.TimeLocation.Format("02/01/2006 15:04"))
	assert.Equal(t, loc, obj.TimeLocation.Location())
	assert.True(t, obj.BlankTime.IsZero())

	value, ok := c.GetQuery("foo")
	assert.False(t, ok)
	assert.Empty(t, value)
	assert.Empty(t, c.Query("bar"))
	assert.Equal(t, "nothing", c.DefaultQuery("id", "nothing"))

	value, ok = c.GetPostForm("foo")
	assert.True(t, ok)
	assert.Equal(t, "bar", value)
	assert.Equal(t, "bar", c.PostForm("foo"))

	value, ok = c.GetPostForm("array")
	assert.True(t, ok)
	assert.Equal(t, "first", value)
	assert.Equal(t, "first", c.PostForm("array"))

	assert.Equal(t, "10", c.DefaultPostForm("bar", "nothing"))

	value, ok = c.GetPostForm("id")
	assert.True(t, ok)
	assert.Empty(t, value)
	assert.Empty(t, c.PostForm("id"))
	assert.Empty(t, c.DefaultPostForm("id", "nothing"))

	value, ok = c.GetPostForm("nokey")
	assert.False(t, ok)
	assert.Empty(t, value)
	assert.Equal(t, "nothing", c.DefaultPostForm("nokey", "nothing"))

	values, ok := c.GetPostFormArray("array")
	assert.True(t, ok)
	assert.Equal(t, "first", values[0])
	assert.Equal(t, "second", values[1])

	values = c.PostFormArray("array")
	assert.Equal(t, "first", values[0])
	assert.Equal(t, "second", values[1])

	values = c.PostFormArray("nokey")
	assert.Equal(t, 0, len(values))

	values = c.PostFormArray("foo")
	assert.Equal(t, 1, len(values))
	assert.Equal(t, "bar", values[0])

	dicts, ok := c.GetPostFormMap("names")
	assert.True(t, ok)
	assert.Equal(t, "thinkerou", dicts["a"])
	assert.Equal(t, "tianou", dicts["b"])

	dicts, ok = c.GetPostFormMap("nokey")
	assert.False(t, ok)
	assert.Equal(t, 0, len(dicts))

	dicts = c.PostFormMap("names")
	assert.Equal(t, "thinkerou", dicts["a"])
	assert.Equal(t, "tianou", dicts["b"])

	dicts = c.PostFormMap("nokey")
	assert.Equal(t, 0, len(dicts))
}

func TestContextSetCookie(t *testing.T) {
	c, _ := CreateTestContext(httptest.NewRecorder())
	c.SetCookie("user", "gin", 1, "/", "localhost", true, true)
	assert.Equal(t, "user=gin; Path=/; Domain=localhost; Max-Age=1; HttpOnly; Secure", c.Writer.Header().Get("Set-Cookie"))
}

func TestContextSetCookiePathEmpty(t *testing.T) {
	c, _ := CreateTestContext(httptest.NewRecorder())
	c.SetCookie("user", "gin", 1, "", "localhost", true, true)
	assert.Equal(t, "user=gin; Path=/; Domain=localhost; Max-Age=1; HttpOnly; Secure", c.Writer.Header().Get("Set-Cookie"))
}

func TestContextGetCookie(t *testing.T) {
	c, _ := CreateTestContext(httptest.NewRecorder())
	c.Request, _ = http.NewRequest("GET", "/get", nil)
	c.Request.Header.Set("Cookie", "user=gin")
	cookie, _ := c.Cookie("user")
	assert.Equal(t, "gin", cookie)

	_, err := c.Cookie("nokey")
	assert.Error(t, err)
}

func TestContextBodyAllowedForStatus(t *testing.T) {
	assert.False(t, false, bodyAllowedForStatus(http.StatusProcessing))
	assert.False(t, false, bodyAllowedForStatus(http.StatusNoContent))
	assert.False(t, false, bodyAllowedForStatus(http.StatusNotModified))
	assert.True(t, true, bodyAllowedForStatus(http.StatusInternalServerError))
}

type TestPanicRender struct {
}

func (*TestPanicRender) Render(http.ResponseWriter) error {
	return errors.New("TestPanicRender")
}

func (*TestPanicRender) WriteContentType(http.ResponseWriter) {}

func TestContextRenderPanicIfErr(t *testing.T) {
	defer func() {
		r := recover()
		assert.Equal(t, "TestPanicRender", fmt.Sprint(r))
	}()
	w := httptest.NewRecorder()
	c, _ := CreateTestContext(w)

	c.Render(http.StatusOK, &TestPanicRender{})

	assert.Fail(t, "Panic not detected")
}

// Tests that the response is serialized as JSON
// and Content-Type is set to application/json
// and special HTML characters are escaped
func TestContextRenderJSON(t *testing.T) {
	w := httptest.NewRecorder()
	c, _ := CreateTestContext(w)

	c.JSON(http.StatusCreated, H{"foo": "bar", "html": "<b>"})

	assert.Equal(t, http.StatusCreated, w.Code)
	assert.Equal(t, "{\"foo\":\"bar\",\"html\":\"\\u003cb\\u003e\"}", w.Body.String())
	assert.Equal(t, "application/json; charset=utf-8", w.Header().Get("Content-Type"))
}

// Tests that the response is serialized as JSONP
// and Content-Type is set to application/javascript
func TestContextRenderJSONP(t *testing.T) {
	w := httptest.NewRecorder()
	c, _ := CreateTestContext(w)
	c.Request, _ = http.NewRequest("GET", "http://example.com/?callback=x", nil)

	c.JSONP(http.StatusCreated, H{"foo": "bar"})

	assert.Equal(t, http.StatusCreated, w.Code)
	assert.Equal(t, "x({\"foo\":\"bar\"})", w.Body.String())
	assert.Equal(t, "application/javascript; charset=utf-8", w.Header().Get("Content-Type"))
}

// Tests that the response is serialized as JSONP
// and Content-Type is set to application/json
func TestContextRenderJSONPWithoutCallback(t *testing.T) {
	w := httptest.NewRecorder()
	c, _ := CreateTestContext(w)
	c.Request, _ = http.NewRequest("GET", "http://example.com", nil)

	c.JSONP(http.StatusCreated, H{"foo": "bar"})

	assert.Equal(t, http.StatusCreated, w.Code)
	assert.Equal(t, "{\"foo\":\"bar\"}", w.Body.String())
	assert.Equal(t, "application/json; charset=utf-8", w.Header().Get("Content-Type"))
}

// Tests that no JSON is rendered if code is 204
func TestContextRenderNoContentJSON(t *testing.T) {
	w := httptest.NewRecorder()
	c, _ := CreateTestContext(w)

	c.JSON(http.StatusNoContent, H{"foo": "bar"})

	assert.Equal(t, http.StatusNoContent, w.Code)
	assert.Empty(t, w.Body.String())
	assert.Equal(t, "application/json; charset=utf-8", w.Header().Get("Content-Type"))
}

// Tests that the response is serialized as JSON
// we change the content-type before
func TestContextRenderAPIJSON(t *testing.T) {
	w := httptest.NewRecorder()
	c, _ := CreateTestContext(w)

	c.Header("Content-Type", "application/vnd.api+json")
	c.JSON(http.StatusCreated, H{"foo": "bar"})

	assert.Equal(t, http.StatusCreated, w.Code)
	assert.Equal(t, "{\"foo\":\"bar\"}", w.Body.String())
	assert.Equal(t, "application/vnd.api+json", w.Header().Get("Content-Type"))
}

// Tests that no Custom JSON is rendered if code is 204
func TestContextRenderNoContentAPIJSON(t *testing.T) {
	w := httptest.NewRecorder()
	c, _ := CreateTestContext(w)

	c.Header("Content-Type", "application/vnd.api+json")
	c.JSON(http.StatusNoContent, H{"foo": "bar"})

	assert.Equal(t, http.StatusNoContent, w.Code)
	assert.Empty(t, w.Body.String())
	assert.Equal(t, w.Header().Get("Content-Type"), "application/vnd.api+json")
}

// Tests that the response is serialized as JSON
// and Content-Type is set to application/json
func TestContextRenderIndentedJSON(t *testing.T) {
	w := httptest.NewRecorder()
	c, _ := CreateTestContext(w)

	c.IndentedJSON(http.StatusCreated, H{"foo": "bar", "bar": "foo", "nested": H{"foo": "bar"}})

	assert.Equal(t, http.StatusCreated, w.Code)
	assert.Equal(t, "{\n    \"bar\": \"foo\",\n    \"foo\": \"bar\",\n    \"nested\": {\n        \"foo\": \"bar\"\n    }\n}", w.Body.String())
	assert.Equal(t, "application/json; charset=utf-8", w.Header().Get("Content-Type"))
}

// Tests that no Custom JSON is rendered if code is 204
func TestContextRenderNoContentIndentedJSON(t *testing.T) {
	w := httptest.NewRecorder()
	c, _ := CreateTestContext(w)

	c.IndentedJSON(http.StatusNoContent, H{"foo": "bar", "bar": "foo", "nested": H{"foo": "bar"}})

	assert.Equal(t, http.StatusNoContent, w.Code)
	assert.Empty(t, w.Body.String())
	assert.Equal(t, "application/json; charset=utf-8", w.Header().Get("Content-Type"))
}

// Tests that the response is serialized as Secure JSON
// and Content-Type is set to application/json
func TestContextRenderSecureJSON(t *testing.T) {
	w := httptest.NewRecorder()
	c, router := CreateTestContext(w)

	router.SecureJsonPrefix("&&&START&&&")
	c.SecureJSON(http.StatusCreated, []string{"foo", "bar"})

	assert.Equal(t, http.StatusCreated, w.Code)
	assert.Equal(t, "&&&START&&&[\"foo\",\"bar\"]", w.Body.String())
	assert.Equal(t, "application/json; charset=utf-8", w.Header().Get("Content-Type"))
}

// Tests that no Custom JSON is rendered if code is 204
func TestContextRenderNoContentSecureJSON(t *testing.T) {
	w := httptest.NewRecorder()
	c, _ := CreateTestContext(w)

	c.SecureJSON(http.StatusNoContent, []string{"foo", "bar"})

	assert.Equal(t, http.StatusNoContent, w.Code)
	assert.Empty(t, w.Body.String())
	assert.Equal(t, "application/json; charset=utf-8", w.Header().Get("Content-Type"))
}

func TestContextRenderNoContentAsciiJSON(t *testing.T) {
	w := httptest.NewRecorder()
	c, _ := CreateTestContext(w)

	c.AsciiJSON(http.StatusNoContent, []string{"lang", "Go语言"})

	assert.Equal(t, http.StatusNoContent, w.Code)
	assert.Empty(t, w.Body.String())
	assert.Equal(t, "application/json", w.Header().Get("Content-Type"))
}

// Tests that the response is serialized as JSON
// and Content-Type is set to application/json
// and special HTML characters are preserved
func TestContextRenderPureJSON(t *testing.T) {
	w := httptest.NewRecorder()
	c, _ := CreateTestContext(w)
	c.PureJSON(http.StatusCreated, H{"foo": "bar", "html": "<b>"})
	assert.Equal(t, http.StatusCreated, w.Code)
	assert.Equal(t, "{\"foo\":\"bar\",\"html\":\"<b>\"}\n", w.Body.String())
	assert.Equal(t, "application/json; charset=utf-8", w.Header().Get("Content-Type"))
}

// Tests that the response executes the templates
// and responds with Content-Type set to text/html
func TestContextRenderHTML(t *testing.T) {
	w := httptest.NewRecorder()
	c, router := CreateTestContext(w)

	templ := template.Must(template.New("t").Parse(`Hello {{.name}}`))
	router.SetHTMLTemplate(templ)

	c.HTML(http.StatusCreated, "t", H{"name": "alexandernyquist"})

	assert.Equal(t, http.StatusCreated, w.Code)
	assert.Equal(t, "Hello alexandernyquist", w.Body.String())
	assert.Equal(t, "text/html; charset=utf-8", w.Header().Get("Content-Type"))
}

func TestContextRenderHTML2(t *testing.T) {
	w := httptest.NewRecorder()
	c, router := CreateTestContext(w)

	// print debug warning log when Engine.trees > 0
	router.addRoute("GET", "/", HandlersChain{func(_ *Context) {}})
	assert.Len(t, router.trees, 1)

	templ := template.Must(template.New("t").Parse(`Hello {{.name}}`))
	re := captureOutput(t, func() {
		SetMode(DebugMode)
		router.SetHTMLTemplate(templ)
		SetMode(TestMode)
	})

	assert.Equal(t, "[GIN-debug] [WARNING] Since SetHTMLTemplate() is NOT thread-safe. It should only be called\nat initialization. ie. before any route is registered or the router is listening in a socket:\n\n\trouter := gin.Default()\n\trouter.SetHTMLTemplate(template) // << good place\n\n", re)

	c.HTML(http.StatusCreated, "t", H{"name": "alexandernyquist"})

	assert.Equal(t, http.StatusCreated, w.Code)
	assert.Equal(t, "Hello alexandernyquist", w.Body.String())
	assert.Equal(t, "text/html; charset=utf-8", w.Header().Get("Content-Type"))
}

// Tests that no HTML is rendered if code is 204
func TestContextRenderNoContentHTML(t *testing.T) {
	w := httptest.NewRecorder()
	c, router := CreateTestContext(w)
	templ := template.Must(template.New("t").Parse(`Hello {{.name}}`))
	router.SetHTMLTemplate(templ)

	c.HTML(http.StatusNoContent, "t", H{"name": "alexandernyquist"})

	assert.Equal(t, http.StatusNoContent, w.Code)
	assert.Empty(t, w.Body.String())
	assert.Equal(t, "text/html; charset=utf-8", w.Header().Get("Content-Type"))
}

// TestContextXML tests that the response is serialized as XML
// and Content-Type is set to application/xml
func TestContextRenderXML(t *testing.T) {
	w := httptest.NewRecorder()
	c, _ := CreateTestContext(w)

	c.XML(http.StatusCreated, H{"foo": "bar"})

	assert.Equal(t, http.StatusCreated, w.Code)
	assert.Equal(t, "<map><foo>bar</foo></map>", w.Body.String())
	assert.Equal(t, "application/xml; charset=utf-8", w.Header().Get("Content-Type"))
}

// Tests that no XML is rendered if code is 204
func TestContextRenderNoContentXML(t *testing.T) {
	w := httptest.NewRecorder()
	c, _ := CreateTestContext(w)

	c.XML(http.StatusNoContent, H{"foo": "bar"})

	assert.Equal(t, http.StatusNoContent, w.Code)
	assert.Empty(t, w.Body.String())
	assert.Equal(t, "application/xml; charset=utf-8", w.Header().Get("Content-Type"))
}

// TestContextString tests that the response is returned
// with Content-Type set to text/plain
func TestContextRenderString(t *testing.T) {
	w := httptest.NewRecorder()
	c, _ := CreateTestContext(w)

	c.String(http.StatusCreated, "test %s %d", "string", 2)

	assert.Equal(t, http.StatusCreated, w.Code)
	assert.Equal(t, "test string 2", w.Body.String())
	assert.Equal(t, "text/plain; charset=utf-8", w.Header().Get("Content-Type"))
}

// Tests that no String is rendered if code is 204
func TestContextRenderNoContentString(t *testing.T) {
	w := httptest.NewRecorder()
	c, _ := CreateTestContext(w)

	c.String(http.StatusNoContent, "test %s %d", "string", 2)

	assert.Equal(t, http.StatusNoContent, w.Code)
	assert.Empty(t, w.Body.String())
	assert.Equal(t, "text/plain; charset=utf-8", w.Header().Get("Content-Type"))
}

// TestContextString tests that the response is returned
// with Content-Type set to text/html
func TestContextRenderHTMLString(t *testing.T) {
	w := httptest.NewRecorder()
	c, _ := CreateTestContext(w)

	c.Header("Content-Type", "text/html; charset=utf-8")
	c.String(http.StatusCreated, "<html>%s %d</html>", "string", 3)

	assert.Equal(t, http.StatusCreated, w.Code)
	assert.Equal(t, "<html>string 3</html>", w.Body.String())
	assert.Equal(t, "text/html; charset=utf-8", w.Header().Get("Content-Type"))
}

// Tests that no HTML String is rendered if code is 204
func TestContextRenderNoContentHTMLString(t *testing.T) {
	w := httptest.NewRecorder()
	c, _ := CreateTestContext(w)

	c.Header("Content-Type", "text/html; charset=utf-8")
	c.String(http.StatusNoContent, "<html>%s %d</html>", "string", 3)

	assert.Equal(t, http.StatusNoContent, w.Code)
	assert.Empty(t, w.Body.String())
	assert.Equal(t, "text/html; charset=utf-8", w.Header().Get("Content-Type"))
}

// TestContextData tests that the response can be written from `bytesting`
// with specified MIME type
func TestContextRenderData(t *testing.T) {
	w := httptest.NewRecorder()
	c, _ := CreateTestContext(w)

	c.Data(http.StatusCreated, "text/csv", []byte(`foo,bar`))

	assert.Equal(t, http.StatusCreated, w.Code)
	assert.Equal(t, "foo,bar", w.Body.String())
	assert.Equal(t, "text/csv", w.Header().Get("Content-Type"))
}

// Tests that no Custom Data is rendered if code is 204
func TestContextRenderNoContentData(t *testing.T) {
	w := httptest.NewRecorder()
	c, _ := CreateTestContext(w)

	c.Data(http.StatusNoContent, "text/csv", []byte(`foo,bar`))

	assert.Equal(t, http.StatusNoContent, w.Code)
	assert.Empty(t, w.Body.String())
	assert.Equal(t, "text/csv", w.Header().Get("Content-Type"))
}

func TestContextRenderSSE(t *testing.T) {
	w := httptest.NewRecorder()
	c, _ := CreateTestContext(w)

	c.SSEvent("float", 1.5)
	c.Render(-1, sse.Event{
		Id:   "123",
		Data: "text",
	})
	c.SSEvent("chat", H{
		"foo": "bar",
		"bar": "foo",
	})

	assert.Equal(t, strings.Replace(w.Body.String(), " ", "", -1), strings.Replace("event:float\ndata:1.5\n\nid:123\ndata:text\n\nevent:chat\ndata:{\"bar\":\"foo\",\"foo\":\"bar\"}\n\n", " ", "", -1))
}

func TestContextRenderFile(t *testing.T) {
	w := httptest.NewRecorder()
	c, _ := CreateTestContext(w)

	c.Request, _ = http.NewRequest("GET", "/", nil)
	c.File("./gin.go")

	assert.Equal(t, http.StatusOK, w.Code)
	assert.Contains(t, w.Body.String(), "func New() *Engine {")
	assert.Equal(t, "text/plain; charset=utf-8", w.Header().Get("Content-Type"))
}

// TestContextRenderYAML tests that the response is serialized as YAML
// and Content-Type is set to application/x-yaml
func TestContextRenderYAML(t *testing.T) {
	w := httptest.NewRecorder()
	c, _ := CreateTestContext(w)

	c.YAML(http.StatusCreated, H{"foo": "bar"})

	assert.Equal(t, http.StatusCreated, w.Code)
	assert.Equal(t, "foo: bar\n", w.Body.String())
	assert.Equal(t, "application/x-yaml; charset=utf-8", w.Header().Get("Content-Type"))
}

// TestContextRenderProtoBuf tests that the response is serialized as ProtoBuf
// and Content-Type is set to application/x-protobuf
// and we just use the example protobuf to check if the response is correct
func TestContextRenderProtoBuf(t *testing.T) {
	w := httptest.NewRecorder()
	c, _ := CreateTestContext(w)

	reps := []int64{int64(1), int64(2)}
	label := "test"
	data := &testdata.Test{
		Label: &label,
		Reps:  reps,
	}

	c.ProtoBuf(http.StatusCreated, data)

	protoData, err := proto.Marshal(data)
	assert.NoError(t, err)

	assert.Equal(t, http.StatusCreated, w.Code)
	assert.Equal(t, string(protoData), w.Body.String())
	assert.Equal(t, "application/x-protobuf", w.Header().Get("Content-Type"))
}

func TestContextHeaders(t *testing.T) {
	c, _ := CreateTestContext(httptest.NewRecorder())
	c.Header("Content-Type", "text/plain")
	c.Header("X-Custom", "value")

	assert.Equal(t, "text/plain", c.Writer.Header().Get("Content-Type"))
	assert.Equal(t, "value", c.Writer.Header().Get("X-Custom"))

	c.Header("Content-Type", "text/html")
	c.Header("X-Custom", "")

	assert.Equal(t, "text/html", c.Writer.Header().Get("Content-Type"))
	_, exist := c.Writer.Header()["X-Custom"]
	assert.False(t, exist)
}

// TODO
func TestContextRenderRedirectWithRelativePath(t *testing.T) {
	w := httptest.NewRecorder()
	c, _ := CreateTestContext(w)

	c.Request, _ = http.NewRequest("POST", "http://example.com", nil)
	assert.Panics(t, func() { c.Redirect(299, "/new_path") })
	assert.Panics(t, func() { c.Redirect(309, "/new_path") })

	c.Redirect(http.StatusMovedPermanently, "/path")
	c.Writer.WriteHeaderNow()
	assert.Equal(t, http.StatusMovedPermanently, w.Code)
	assert.Equal(t, "/path", w.Header().Get("Location"))
}

func TestContextRenderRedirectWithAbsolutePath(t *testing.T) {
	w := httptest.NewRecorder()
	c, _ := CreateTestContext(w)

	c.Request, _ = http.NewRequest("POST", "http://example.com", nil)
	c.Redirect(http.StatusFound, "http://google.com")
	c.Writer.WriteHeaderNow()

	assert.Equal(t, http.StatusFound, w.Code)
	assert.Equal(t, "http://google.com", w.Header().Get("Location"))
}

func TestContextRenderRedirectWith201(t *testing.T) {
	w := httptest.NewRecorder()
	c, _ := CreateTestContext(w)

	c.Request, _ = http.NewRequest("POST", "http://example.com", nil)
	c.Redirect(http.StatusCreated, "/resource")
	c.Writer.WriteHeaderNow()

	assert.Equal(t, http.StatusCreated, w.Code)
	assert.Equal(t, "/resource", w.Header().Get("Location"))
}

func TestContextRenderRedirectAll(t *testing.T) {
	c, _ := CreateTestContext(httptest.NewRecorder())
	c.Request, _ = http.NewRequest("POST", "http://example.com", nil)
	assert.Panics(t, func() { c.Redirect(http.StatusOK, "/resource") })
	assert.Panics(t, func() { c.Redirect(http.StatusAccepted, "/resource") })
	assert.Panics(t, func() { c.Redirect(299, "/resource") })
	assert.Panics(t, func() { c.Redirect(309, "/resource") })
	assert.NotPanics(t, func() { c.Redirect(http.StatusMultipleChoices, "/resource") })
	assert.NotPanics(t, func() { c.Redirect(http.StatusPermanentRedirect, "/resource") })
}

func TestContextNegotiationWithJSON(t *testing.T) {
	w := httptest.NewRecorder()
	c, _ := CreateTestContext(w)
	c.Request, _ = http.NewRequest("POST", "", nil)

	c.Negotiate(http.StatusOK, Negotiate{
		Offered: []string{MIMEJSON, MIMEXML},
		Data:    H{"foo": "bar"},
	})

	assert.Equal(t, http.StatusOK, w.Code)
	assert.Equal(t, "{\"foo\":\"bar\"}", w.Body.String())
	assert.Equal(t, "application/json; charset=utf-8", w.Header().Get("Content-Type"))
}

func TestContextNegotiationWithXML(t *testing.T) {
	w := httptest.NewRecorder()
	c, _ := CreateTestContext(w)
	c.Request, _ = http.NewRequest("POST", "", nil)

	c.Negotiate(http.StatusOK, Negotiate{
		Offered: []string{MIMEXML, MIMEJSON},
		Data:    H{"foo": "bar"},
	})

	assert.Equal(t, http.StatusOK, w.Code)
	assert.Equal(t, "<map><foo>bar</foo></map>", w.Body.String())
	assert.Equal(t, "application/xml; charset=utf-8", w.Header().Get("Content-Type"))
}

func TestContextNegotiationWithHTML(t *testing.T) {
	w := httptest.NewRecorder()
	c, router := CreateTestContext(w)
	c.Request, _ = http.NewRequest("POST", "", nil)
	templ := template.Must(template.New("t").Parse(`Hello {{.name}}`))
	router.SetHTMLTemplate(templ)

	c.Negotiate(http.StatusOK, Negotiate{
		Offered:  []string{MIMEHTML},
		Data:     H{"name": "gin"},
		HTMLName: "t",
	})

	assert.Equal(t, http.StatusOK, w.Code)
	assert.Equal(t, "Hello gin", w.Body.String())
	assert.Equal(t, "text/html; charset=utf-8", w.Header().Get("Content-Type"))
}

func TestContextNegotiationNotSupport(t *testing.T) {
	w := httptest.NewRecorder()
	c, _ := CreateTestContext(w)
	c.Request, _ = http.NewRequest("POST", "", nil)

	c.Negotiate(http.StatusOK, Negotiate{
		Offered: []string{MIMEPOSTForm},
	})

	assert.Equal(t, http.StatusNotAcceptable, w.Code)
	assert.Equal(t, c.index, abortIndex)
	assert.True(t, c.IsAborted())
}

func TestContextNegotiationFormat(t *testing.T) {
	c, _ := CreateTestContext(httptest.NewRecorder())
	c.Request, _ = http.NewRequest("POST", "", nil)

	assert.Panics(t, func() { c.NegotiateFormat() })
	assert.Equal(t, MIMEJSON, c.NegotiateFormat(MIMEJSON, MIMEXML))
	assert.Equal(t, MIMEHTML, c.NegotiateFormat(MIMEHTML, MIMEJSON))
}

func TestContextNegotiationFormatWithAccept(t *testing.T) {
	c, _ := CreateTestContext(httptest.NewRecorder())
	c.Request, _ = http.NewRequest("POST", "/", nil)
	c.Request.Header.Add("Accept", "text/html,application/xhtml+xml,application/xml;q=0.9,*/*;q=0.8")

	assert.Equal(t, MIMEXML, c.NegotiateFormat(MIMEJSON, MIMEXML))
	assert.Equal(t, MIMEHTML, c.NegotiateFormat(MIMEXML, MIMEHTML))
	assert.Empty(t, c.NegotiateFormat(MIMEJSON))
}

func TestContextNegotiationFormatCustom(t *testing.T) {
	c, _ := CreateTestContext(httptest.NewRecorder())
	c.Request, _ = http.NewRequest("POST", "/", nil)
	c.Request.Header.Add("Accept", "text/html,application/xhtml+xml,application/xml;q=0.9,*/*;q=0.8")

	c.Accepted = nil
	c.SetAccepted(MIMEJSON, MIMEXML)

	assert.Equal(t, MIMEJSON, c.NegotiateFormat(MIMEJSON, MIMEXML))
	assert.Equal(t, MIMEXML, c.NegotiateFormat(MIMEXML, MIMEHTML))
	assert.Equal(t, MIMEJSON, c.NegotiateFormat(MIMEJSON))
}

func TestContextIsAborted(t *testing.T) {
	c, _ := CreateTestContext(httptest.NewRecorder())
	assert.False(t, c.IsAborted())

	c.Abort()
	assert.True(t, c.IsAborted())

	c.Next()
	assert.True(t, c.IsAborted())

	c.index++
	assert.True(t, c.IsAborted())
}

// TestContextData tests that the response can be written from `bytesting`
// with specified MIME type
func TestContextAbortWithStatus(t *testing.T) {
	w := httptest.NewRecorder()
	c, _ := CreateTestContext(w)

	c.index = 4
	c.AbortWithStatus(http.StatusUnauthorized)

	assert.Equal(t, abortIndex, c.index)
	assert.Equal(t, http.StatusUnauthorized, c.Writer.Status())
	assert.Equal(t, http.StatusUnauthorized, w.Code)
	assert.True(t, c.IsAborted())
}

type testJSONAbortMsg struct {
	Foo string `json:"foo"`
	Bar string `json:"bar"`
}

func TestContextAbortWithStatusJSON(t *testing.T) {
	w := httptest.NewRecorder()
	c, _ := CreateTestContext(w)
	c.index = 4

	in := new(testJSONAbortMsg)
	in.Bar = "barValue"
	in.Foo = "fooValue"

	c.AbortWithStatusJSON(http.StatusUnsupportedMediaType, in)

	assert.Equal(t, abortIndex, c.index)
	assert.Equal(t, http.StatusUnsupportedMediaType, c.Writer.Status())
	assert.Equal(t, http.StatusUnsupportedMediaType, w.Code)
	assert.True(t, c.IsAborted())

	contentType := w.Header().Get("Content-Type")
	assert.Equal(t, "application/json; charset=utf-8", contentType)

	buf := new(bytes.Buffer)
	_, err := buf.ReadFrom(w.Body)
	assert.NoError(t, err)
	jsonStringBody := buf.String()
	assert.Equal(t, fmt.Sprint(`{"foo":"fooValue","bar":"barValue"}`), jsonStringBody)
}

func TestContextError(t *testing.T) {
	c, _ := CreateTestContext(httptest.NewRecorder())
	assert.Empty(t, c.Errors)

	c.Error(errors.New("first error")) // nolint: errcheck
	assert.Len(t, c.Errors, 1)
	assert.Equal(t, "Error #01: first error\n", c.Errors.String())

	c.Error(&Error{ // nolint: errcheck
		Err:  errors.New("second error"),
		Meta: "some data 2",
		Type: ErrorTypePublic,
	})
	assert.Len(t, c.Errors, 2)

	assert.Equal(t, errors.New("first error"), c.Errors[0].Err)
	assert.Nil(t, c.Errors[0].Meta)
	assert.Equal(t, ErrorTypePrivate, c.Errors[0].Type)

	assert.Equal(t, errors.New("second error"), c.Errors[1].Err)
	assert.Equal(t, "some data 2", c.Errors[1].Meta)
	assert.Equal(t, ErrorTypePublic, c.Errors[1].Type)

	assert.Equal(t, c.Errors.Last(), c.Errors[1])

	defer func() {
		if recover() == nil {
			t.Error("didn't panic")
		}
	}()
	c.Error(nil) // nolint: errcheck
}

func TestContextTypedError(t *testing.T) {
	c, _ := CreateTestContext(httptest.NewRecorder())
	c.Error(errors.New("externo 0")).SetType(ErrorTypePublic)  // nolint: errcheck
	c.Error(errors.New("interno 0")).SetType(ErrorTypePrivate) // nolint: errcheck

	for _, err := range c.Errors.ByType(ErrorTypePublic) {
		assert.Equal(t, ErrorTypePublic, err.Type)
	}
	for _, err := range c.Errors.ByType(ErrorTypePrivate) {
		assert.Equal(t, ErrorTypePrivate, err.Type)
	}
	assert.Equal(t, []string{"externo 0", "interno 0"}, c.Errors.Errors())
}

func TestContextAbortWithError(t *testing.T) {
	w := httptest.NewRecorder()
	c, _ := CreateTestContext(w)

	c.AbortWithError(http.StatusUnauthorized, errors.New("bad input")).SetMeta("some input") // nolint: errcheck

	assert.Equal(t, http.StatusUnauthorized, w.Code)
	assert.Equal(t, abortIndex, c.index)
	assert.True(t, c.IsAborted())
}

func TestContextClientIP(t *testing.T) {
	c, _ := CreateTestContext(httptest.NewRecorder())
	c.Request, _ = http.NewRequest("POST", "/", nil)

	c.Request.Header.Set("X-Real-IP", " 10.10.10.10  ")
	c.Request.Header.Set("X-Forwarded-For", "  20.20.20.20, 30.30.30.30")
	c.Request.Header.Set("X-Appengine-Remote-Addr", "50.50.50.50")
	c.Request.RemoteAddr = "  40.40.40.40:42123 "

	assert.Equal(t, "20.20.20.20", c.ClientIP())

	c.Request.Header.Del("X-Forwarded-For")
	assert.Equal(t, "10.10.10.10", c.ClientIP())

	c.Request.Header.Set("X-Forwarded-For", "30.30.30.30  ")
	assert.Equal(t, "30.30.30.30", c.ClientIP())

	c.Request.Header.Del("X-Forwarded-For")
	c.Request.Header.Del("X-Real-IP")
	c.engine.AppEngine = true
	assert.Equal(t, "50.50.50.50", c.ClientIP())

	c.Request.Header.Del("X-Appengine-Remote-Addr")
	assert.Equal(t, "40.40.40.40", c.ClientIP())

	// no port
	c.Request.RemoteAddr = "50.50.50.50"
	assert.Empty(t, c.ClientIP())
}

func TestContextContentType(t *testing.T) {
	c, _ := CreateTestContext(httptest.NewRecorder())
	c.Request, _ = http.NewRequest("POST", "/", nil)
	c.Request.Header.Set("Content-Type", "application/json; charset=utf-8")

	assert.Equal(t, "application/json", c.ContentType())
}

func TestContextAutoBindJSON(t *testing.T) {
	c, _ := CreateTestContext(httptest.NewRecorder())
	c.Request, _ = http.NewRequest("POST", "/", bytes.NewBufferString("{\"foo\":\"bar\", \"bar\":\"foo\"}"))
	c.Request.Header.Add("Content-Type", MIMEJSON)

	var obj struct {
		Foo string `json:"foo"`
		Bar string `json:"bar"`
	}
	assert.NoError(t, c.Bind(&obj))
	assert.Equal(t, "foo", obj.Bar)
	assert.Equal(t, "bar", obj.Foo)
	assert.Empty(t, c.Errors)
}

func TestContextBindWithJSON(t *testing.T) {
	w := httptest.NewRecorder()
	c, _ := CreateTestContext(w)

	c.Request, _ = http.NewRequest("POST", "/", bytes.NewBufferString("{\"foo\":\"bar\", \"bar\":\"foo\"}"))
	c.Request.Header.Add("Content-Type", MIMEXML) // set fake content-type

	var obj struct {
		Foo string `json:"foo"`
		Bar string `json:"bar"`
	}
	assert.NoError(t, c.BindJSON(&obj))
	assert.Equal(t, "foo", obj.Bar)
	assert.Equal(t, "bar", obj.Foo)
	assert.Equal(t, 0, w.Body.Len())
}
func TestContextBindWithXML(t *testing.T) {
	w := httptest.NewRecorder()
	c, _ := CreateTestContext(w)

	c.Request, _ = http.NewRequest("POST", "/", bytes.NewBufferString(`<?xml version="1.0" encoding="UTF-8"?>
		<root>
			<foo>FOO</foo>
		   	<bar>BAR</bar>
		</root>`))
	c.Request.Header.Add("Content-Type", MIMEXML) // set fake content-type

	var obj struct {
		Foo string `xml:"foo"`
		Bar string `xml:"bar"`
	}
	assert.NoError(t, c.BindXML(&obj))
	assert.Equal(t, "FOO", obj.Foo)
	assert.Equal(t, "BAR", obj.Bar)
	assert.Equal(t, 0, w.Body.Len())
}

func TestContextBindWithQuery(t *testing.T) {
	w := httptest.NewRecorder()
	c, _ := CreateTestContext(w)

	c.Request, _ = http.NewRequest("POST", "/?foo=bar&bar=foo", bytes.NewBufferString("foo=unused"))

	var obj struct {
		Foo string `form:"foo"`
		Bar string `form:"bar"`
	}
	assert.NoError(t, c.BindQuery(&obj))
	assert.Equal(t, "foo", obj.Bar)
	assert.Equal(t, "bar", obj.Foo)
	assert.Equal(t, 0, w.Body.Len())
}

func TestContextBindWithYAML(t *testing.T) {
	w := httptest.NewRecorder()
	c, _ := CreateTestContext(w)

	c.Request, _ = http.NewRequest("POST", "/", bytes.NewBufferString("foo: bar\nbar: foo"))
	c.Request.Header.Add("Content-Type", MIMEXML) // set fake content-type

	var obj struct {
		Foo string `yaml:"foo"`
		Bar string `yaml:"bar"`
	}
	assert.NoError(t, c.BindYAML(&obj))
	assert.Equal(t, "foo", obj.Bar)
	assert.Equal(t, "bar", obj.Foo)
	assert.Equal(t, 0, w.Body.Len())
}

func TestContextBadAutoBind(t *testing.T) {
	w := httptest.NewRecorder()
	c, _ := CreateTestContext(w)

	c.Request, _ = http.NewRequest("POST", "http://example.com", bytes.NewBufferString("\"foo\":\"bar\", \"bar\":\"foo\"}"))
	c.Request.Header.Add("Content-Type", MIMEJSON)
	var obj struct {
		Foo string `json:"foo"`
		Bar string `json:"bar"`
	}

	assert.False(t, c.IsAborted())
	assert.Error(t, c.Bind(&obj))
	c.Writer.WriteHeaderNow()

	assert.Empty(t, obj.Bar)
	assert.Empty(t, obj.Foo)
	assert.Equal(t, http.StatusBadRequest, w.Code)
	assert.True(t, c.IsAborted())
}

func TestContextAutoShouldBindJSON(t *testing.T) {
	c, _ := CreateTestContext(httptest.NewRecorder())
	c.Request, _ = http.NewRequest("POST", "/", bytes.NewBufferString("{\"foo\":\"bar\", \"bar\":\"foo\"}"))
	c.Request.Header.Add("Content-Type", MIMEJSON)

	var obj struct {
		Foo string `json:"foo"`
		Bar string `json:"bar"`
	}
	assert.NoError(t, c.ShouldBind(&obj))
	assert.Equal(t, "foo", obj.Bar)
	assert.Equal(t, "bar", obj.Foo)
	assert.Empty(t, c.Errors)
}

func TestContextShouldBindWithJSON(t *testing.T) {
	w := httptest.NewRecorder()
	c, _ := CreateTestContext(w)

	c.Request, _ = http.NewRequest("POST", "/", bytes.NewBufferString("{\"foo\":\"bar\", \"bar\":\"foo\"}"))
	c.Request.Header.Add("Content-Type", MIMEXML) // set fake content-type

	var obj struct {
		Foo string `json:"foo"`
		Bar string `json:"bar"`
	}
	assert.NoError(t, c.ShouldBindJSON(&obj))
	assert.Equal(t, "foo", obj.Bar)
	assert.Equal(t, "bar", obj.Foo)
	assert.Equal(t, 0, w.Body.Len())
}

func TestContextShouldBindWithXML(t *testing.T) {
	w := httptest.NewRecorder()
	c, _ := CreateTestContext(w)

	c.Request, _ = http.NewRequest("POST", "/", bytes.NewBufferString(`<?xml version="1.0" encoding="UTF-8"?>
		<root>
			<foo>FOO</foo>
			<bar>BAR</bar>
		</root>`))
	c.Request.Header.Add("Content-Type", MIMEXML) // set fake content-type

	var obj struct {
		Foo string `xml:"foo"`
		Bar string `xml:"bar"`
	}
	assert.NoError(t, c.ShouldBindXML(&obj))
	assert.Equal(t, "FOO", obj.Foo)
	assert.Equal(t, "BAR", obj.Bar)
	assert.Equal(t, 0, w.Body.Len())
}

func TestContextShouldBindWithQuery(t *testing.T) {
	w := httptest.NewRecorder()
	c, _ := CreateTestContext(w)

	c.Request, _ = http.NewRequest("POST", "/?foo=bar&bar=foo&Foo=bar1&Bar=foo1", bytes.NewBufferString("foo=unused"))

	var obj struct {
		Foo  string `form:"foo"`
		Bar  string `form:"bar"`
		Foo1 string `form:"Foo"`
		Bar1 string `form:"Bar"`
	}
	assert.NoError(t, c.ShouldBindQuery(&obj))
	assert.Equal(t, "foo", obj.Bar)
	assert.Equal(t, "bar", obj.Foo)
	assert.Equal(t, "foo1", obj.Bar1)
	assert.Equal(t, "bar1", obj.Foo1)
	assert.Equal(t, 0, w.Body.Len())
}

func TestContextShouldBindWithYAML(t *testing.T) {
	w := httptest.NewRecorder()
	c, _ := CreateTestContext(w)

	c.Request, _ = http.NewRequest("POST", "/", bytes.NewBufferString("foo: bar\nbar: foo"))
	c.Request.Header.Add("Content-Type", MIMEXML) // set fake content-type

	var obj struct {
		Foo string `yaml:"foo"`
		Bar string `yaml:"bar"`
	}
	assert.NoError(t, c.ShouldBindYAML(&obj))
	assert.Equal(t, "foo", obj.Bar)
	assert.Equal(t, "bar", obj.Foo)
	assert.Equal(t, 0, w.Body.Len())
}

func TestContextBadAutoShouldBind(t *testing.T) {
	w := httptest.NewRecorder()
	c, _ := CreateTestContext(w)

	c.Request, _ = http.NewRequest("POST", "http://example.com", bytes.NewBufferString("\"foo\":\"bar\", \"bar\":\"foo\"}"))
	c.Request.Header.Add("Content-Type", MIMEJSON)
	var obj struct {
		Foo string `json:"foo"`
		Bar string `json:"bar"`
	}

	assert.False(t, c.IsAborted())
	assert.Error(t, c.ShouldBind(&obj))

	assert.Empty(t, obj.Bar)
	assert.Empty(t, obj.Foo)
	assert.False(t, c.IsAborted())
}

func TestContextShouldBindBodyWith(t *testing.T) {
	type typeA struct {
		Foo string `json:"foo" xml:"foo" binding:"required"`
	}
	type typeB struct {
		Bar string `json:"bar" xml:"bar" binding:"required"`
	}
	for _, tt := range []struct {
		name               string
		bindingA, bindingB binding.BindingBody
		bodyA, bodyB       string
	}{
		{
			name:     "JSON & JSON",
			bindingA: binding.JSON,
			bindingB: binding.JSON,
			bodyA:    `{"foo":"FOO"}`,
			bodyB:    `{"bar":"BAR"}`,
		},
		{
			name:     "JSON & XML",
			bindingA: binding.JSON,
			bindingB: binding.XML,
			bodyA:    `{"foo":"FOO"}`,
			bodyB: `<?xml version="1.0" encoding="UTF-8"?>
<root>
   <bar>BAR</bar>
</root>`,
		},
		{
			name:     "XML & XML",
			bindingA: binding.XML,
			bindingB: binding.XML,
			bodyA: `<?xml version="1.0" encoding="UTF-8"?>
<root>
   <foo>FOO</foo>
</root>`,
			bodyB: `<?xml version="1.0" encoding="UTF-8"?>
<root>
   <bar>BAR</bar>
</root>`,
		},
	} {
		t.Logf("testing: %s", tt.name)
		// bodyA to typeA and typeB
		{
			w := httptest.NewRecorder()
			c, _ := CreateTestContext(w)
			c.Request, _ = http.NewRequest(
				"POST", "http://example.com", bytes.NewBufferString(tt.bodyA),
			)
			// When it binds to typeA and typeB, it finds the body is
			// not typeB but typeA.
			objA := typeA{}
			assert.NoError(t, c.ShouldBindBodyWith(&objA, tt.bindingA))
			assert.Equal(t, typeA{"FOO"}, objA)
			objB := typeB{}
			assert.Error(t, c.ShouldBindBodyWith(&objB, tt.bindingB))
			assert.NotEqual(t, typeB{"BAR"}, objB)
		}
		// bodyB to typeA and typeB
		{
			// When it binds to typeA and typeB, it finds the body is
			// not typeA but typeB.
			w := httptest.NewRecorder()
			c, _ := CreateTestContext(w)
			c.Request, _ = http.NewRequest(
				"POST", "http://example.com", bytes.NewBufferString(tt.bodyB),
			)
			objA := typeA{}
			assert.Error(t, c.ShouldBindBodyWith(&objA, tt.bindingA))
			assert.NotEqual(t, typeA{"FOO"}, objA)
			objB := typeB{}
			assert.NoError(t, c.ShouldBindBodyWith(&objB, tt.bindingB))
			assert.Equal(t, typeB{"BAR"}, objB)
		}
	}
}

func TestContextGolangContext(t *testing.T) {
	c, _ := CreateTestContext(httptest.NewRecorder())
	c.Request, _ = http.NewRequest("POST", "/", bytes.NewBufferString("{\"foo\":\"bar\", \"bar\":\"foo\"}"))
	assert.NoError(t, c.Err())
	assert.Nil(t, c.Done())
	ti, ok := c.Deadline()
	assert.Equal(t, ti, time.Time{})
	assert.False(t, ok)
	assert.Equal(t, c.Value(0), c.Request)
	assert.Nil(t, c.Value("foo"))

	c.Set("foo", "bar")
	assert.Equal(t, "bar", c.Value("foo"))
	assert.Nil(t, c.Value(1))
}

func TestWebsocketsRequired(t *testing.T) {
	// Example request from spec: https://tools.ietf.org/html/rfc6455#section-1.2
	c, _ := CreateTestContext(httptest.NewRecorder())
	c.Request, _ = http.NewRequest("GET", "/chat", nil)
	c.Request.Header.Set("Host", "server.example.com")
	c.Request.Header.Set("Upgrade", "websocket")
	c.Request.Header.Set("Connection", "Upgrade")
	c.Request.Header.Set("Sec-WebSocket-Key", "dGhlIHNhbXBsZSBub25jZQ==")
	c.Request.Header.Set("Origin", "http://example.com")
	c.Request.Header.Set("Sec-WebSocket-Protocol", "chat, superchat")
	c.Request.Header.Set("Sec-WebSocket-Version", "13")

	assert.True(t, c.IsWebsocket())

	// Normal request, no websocket required.
	c, _ = CreateTestContext(httptest.NewRecorder())
	c.Request, _ = http.NewRequest("GET", "/chat", nil)
	c.Request.Header.Set("Host", "server.example.com")

	assert.False(t, c.IsWebsocket())
}

func TestGetRequestHeaderValue(t *testing.T) {
	c, _ := CreateTestContext(httptest.NewRecorder())
	c.Request, _ = http.NewRequest("GET", "/chat", nil)
	c.Request.Header.Set("Gin-Version", "1.0.0")

	assert.Equal(t, "1.0.0", c.GetHeader("Gin-Version"))
	assert.Empty(t, c.GetHeader("Connection"))
}

func TestContextGetRawData(t *testing.T) {
	c, _ := CreateTestContext(httptest.NewRecorder())
	body := bytes.NewBufferString("Fetch binary post data")
	c.Request, _ = http.NewRequest("POST", "/", body)
	c.Request.Header.Add("Content-Type", MIMEPOSTForm)

	data, err := c.GetRawData()
	assert.Nil(t, err)
	assert.Equal(t, "Fetch binary post data", string(data))
}

func TestContextRenderDataFromReader(t *testing.T) {
	w := httptest.NewRecorder()
	c, _ := CreateTestContext(w)

	body := "#!PNG some raw data"
	reader := strings.NewReader(body)
	contentLength := int64(len(body))
	contentType := "image/png"
	extraHeaders := map[string]string{"Content-Disposition": `attachment; filename="gopher.png"`}

	c.DataFromReader(http.StatusOK, contentLength, contentType, reader, extraHeaders)

	assert.Equal(t, http.StatusOK, w.Code)
	assert.Equal(t, body, w.Body.String())
	assert.Equal(t, contentType, w.Header().Get("Content-Type"))
	assert.Equal(t, fmt.Sprintf("%d", contentLength), w.Header().Get("Content-Length"))
	assert.Equal(t, extraHeaders["Content-Disposition"], w.Header().Get("Content-Disposition"))
}

type TestResponseRecorder struct {
	*httptest.ResponseRecorder
	closeChannel chan bool
}

func (r *TestResponseRecorder) CloseNotify() <-chan bool {
	return r.closeChannel
}

func (r *TestResponseRecorder) closeClient() {
	r.closeChannel <- true
}

func CreateTestResponseRecorder() *TestResponseRecorder {
	return &TestResponseRecorder{
		httptest.NewRecorder(),
		make(chan bool, 1),
	}
}

func TestContextStream(t *testing.T) {
	w := CreateTestResponseRecorder()
	c, _ := CreateTestContext(w)

	stopStream := true
	c.Stream(func(w io.Writer) bool {
		defer func() {
			stopStream = false
		}()

		_, err := w.Write([]byte("test"))
		assert.NoError(t, err)

		return stopStream
	})

	assert.Equal(t, "testtest", w.Body.String())
}

func TestContextStreamWithClientGone(t *testing.T) {
	w := CreateTestResponseRecorder()
	c, _ := CreateTestContext(w)

	c.Stream(func(writer io.Writer) bool {
		defer func() {
			w.closeClient()
		}()

		_, err := writer.Write([]byte("test"))
		assert.NoError(t, err)

		return true
	})

	assert.Equal(t, "test", w.Body.String())
}

<<<<<<< HEAD
func TestContextHTTPContext(t *testing.T) {
	c, _ := CreateTestContext(httptest.NewRecorder())
	req, _ := http.NewRequest("POST", "/", bytes.NewBufferString("{\"foo\":\"bar\", \"bar\":\"foo\"}"))
	ctx, cancelFunc := context.WithCancel(context.Background())
	defer cancelFunc()
	c.Request = req.WithContext(ctx)

	assert.NoError(t, c.Err())
	assert.NotNil(t, c.Done())
	select {
	case <-c.Done():
		assert.Fail(t, "context should not be canceled")
	default:
	}

	ti, ok := c.Deadline()
	assert.Equal(t, ti, time.Time{})
	assert.False(t, ok)
	assert.Equal(t, c.Value(0), c.Request)

	cancelFunc()
	assert.NotNil(t, c.Done())
	select {
	case <-c.Done():
	default:
		assert.Fail(t, "context should be canceled")
	}
}

func TestContextHTTPContextWithDeadline(t *testing.T) {
	c, _ := CreateTestContext(httptest.NewRecorder())
	req, _ := http.NewRequest("POST", "/", bytes.NewBufferString("{\"foo\":\"bar\", \"bar\":\"foo\"}"))
	location, _ := time.LoadLocation("Europe/Paris")
	assert.NotNil(t, location)
	date := time.Date(2031, 12, 27, 16, 00, 00, 00, location)
	ctx, cancelFunc := context.WithDeadline(context.Background(), date)
	defer cancelFunc()
	c.Request = req.WithContext(ctx)

	assert.NoError(t, c.Err())

	ti, ok := c.Deadline()
	assert.Equal(t, ti, date)
	assert.True(t, ok)
=======
func TestContextResetInHandler(t *testing.T) {
	w := CreateTestResponseRecorder()
	c, _ := CreateTestContext(w)

	c.handlers = []HandlerFunc{
		func(c *Context) { c.reset() },
	}
	assert.NotPanics(t, func() {
		c.Next()
	})
>>>>>>> 4867ff96
}<|MERGE_RESOLUTION|>--- conflicted
+++ resolved
@@ -1753,52 +1753,6 @@
 	assert.Equal(t, "test", w.Body.String())
 }
 
-<<<<<<< HEAD
-func TestContextHTTPContext(t *testing.T) {
-	c, _ := CreateTestContext(httptest.NewRecorder())
-	req, _ := http.NewRequest("POST", "/", bytes.NewBufferString("{\"foo\":\"bar\", \"bar\":\"foo\"}"))
-	ctx, cancelFunc := context.WithCancel(context.Background())
-	defer cancelFunc()
-	c.Request = req.WithContext(ctx)
-
-	assert.NoError(t, c.Err())
-	assert.NotNil(t, c.Done())
-	select {
-	case <-c.Done():
-		assert.Fail(t, "context should not be canceled")
-	default:
-	}
-
-	ti, ok := c.Deadline()
-	assert.Equal(t, ti, time.Time{})
-	assert.False(t, ok)
-	assert.Equal(t, c.Value(0), c.Request)
-
-	cancelFunc()
-	assert.NotNil(t, c.Done())
-	select {
-	case <-c.Done():
-	default:
-		assert.Fail(t, "context should be canceled")
-	}
-}
-
-func TestContextHTTPContextWithDeadline(t *testing.T) {
-	c, _ := CreateTestContext(httptest.NewRecorder())
-	req, _ := http.NewRequest("POST", "/", bytes.NewBufferString("{\"foo\":\"bar\", \"bar\":\"foo\"}"))
-	location, _ := time.LoadLocation("Europe/Paris")
-	assert.NotNil(t, location)
-	date := time.Date(2031, 12, 27, 16, 00, 00, 00, location)
-	ctx, cancelFunc := context.WithDeadline(context.Background(), date)
-	defer cancelFunc()
-	c.Request = req.WithContext(ctx)
-
-	assert.NoError(t, c.Err())
-
-	ti, ok := c.Deadline()
-	assert.Equal(t, ti, date)
-	assert.True(t, ok)
-=======
 func TestContextResetInHandler(t *testing.T) {
 	w := CreateTestResponseRecorder()
 	c, _ := CreateTestContext(w)
@@ -1809,5 +1763,4 @@
 	assert.NotPanics(t, func() {
 		c.Next()
 	})
->>>>>>> 4867ff96
 }