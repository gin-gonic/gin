--- conflicted
+++ resolved
@@ -3524,7 +3524,6 @@
 		setCookie := c.Writer.Header().Get("Set-Cookie")
 		assert.Contains(t, setCookie, "SameSite=None")
 	})
-<<<<<<< HEAD
 
 	// Test that SameSiteDefaultMode uses context's sameSite setting
 	t.Run("SameSite=Default uses context setting", func(t *testing.T) {
@@ -3543,7 +3542,6 @@
 		setCookie := c.Writer.Header().Get("Set-Cookie")
 		assert.Contains(t, setCookie, "SameSite=Strict")
 	})
-=======
 }
 
 func TestGetMapFromFormData(t *testing.T) {
@@ -3675,5 +3673,4 @@
 			assert.Equal(t, tc.found, found, "found mismatch")
 		})
 	}
->>>>>>> b987b620
 }