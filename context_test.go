// Copyright 2014 Manu Martinez-Almeida.  All rights reserved.
// Use of this source code is governed by a MIT style
// license that can be found in the LICENSE file.

package gin

import (
	"bytes"
	"errors"
	"fmt"
	"html/template"
	"mime/multipart"
	"net/http"
	"net/http/httptest"
	"strings"
	"testing"
	"time"

	"github.com/stretchr/testify/assert"
	"golang.org/x/net/context"
	"gopkg.in/gin-contrib/sse.v0"
)

var _ context.Context = &Context{}

// Unit tests TODO
// func (c *Context) File(filepath string) {
// func (c *Context) Negotiate(code int, config Negotiate) {
// BAD case: func (c *Context) Render(code int, render render.Render, obj ...interface{}) {
// test that information is not leaked when reusing Contexts (using the Pool)

func createMultipartRequest() *http.Request {
	boundary := "--testboundary"
	body := new(bytes.Buffer)
	mw := multipart.NewWriter(body)
	defer mw.Close()

	must(mw.SetBoundary(boundary))
	must(mw.WriteField("foo", "bar"))
	must(mw.WriteField("bar", "10"))
	must(mw.WriteField("bar", "foo2"))
	must(mw.WriteField("array", "first"))
	must(mw.WriteField("array", "second"))
	must(mw.WriteField("id", ""))
	req, err := http.NewRequest("POST", "/", body)
	must(err)
	req.Header.Set("Content-Type", MIMEMultipartPOSTForm+"; boundary="+boundary)
	return req
}

func must(err error) {
	if err != nil {
		panic(err.Error())
	}
}

func TestContextFormFile(t *testing.T) {
	buf := new(bytes.Buffer)
	mw := multipart.NewWriter(buf)
	w, err := mw.CreateFormFile("file", "test")
	if assert.NoError(t, err) {
		w.Write([]byte("test"))
	}
	mw.Close()
	c, _ := CreateTestContext(httptest.NewRecorder())
	c.Request, _ = http.NewRequest("POST", "/", buf)
	c.Request.Header.Set("Content-Type", mw.FormDataContentType())
	f, err := c.FormFile("file")
	if assert.NoError(t, err) {
		assert.Equal(t, "test", f.Filename)
	}
}

func TestContextMultipartForm(t *testing.T) {
	buf := new(bytes.Buffer)
	mw := multipart.NewWriter(buf)
	mw.WriteField("foo", "bar")
	mw.Close()
	c, _ := CreateTestContext(httptest.NewRecorder())
	c.Request, _ = http.NewRequest("POST", "/", buf)
	c.Request.Header.Set("Content-Type", mw.FormDataContentType())
	f, err := c.MultipartForm()
	if assert.NoError(t, err) {
		assert.NotNil(t, f)
	}
}

func TestContextReset(t *testing.T) {
	router := New()
	c := router.allocateContext()
	assert.Equal(t, c.engine, router)

	c.index = 2
	c.Writer = &responseWriter{ResponseWriter: httptest.NewRecorder()}
	c.Params = Params{Param{}}
	c.Error(errors.New("test"))
	c.Set("foo", "bar")
	c.reset()

	assert.False(t, c.IsAborted())
	assert.Nil(t, c.Keys)
	assert.Nil(t, c.Accepted)
	assert.Len(t, c.Errors, 0)
	assert.Empty(t, c.Errors.Errors())
	assert.Empty(t, c.Errors.ByType(ErrorTypeAny))
	assert.Len(t, c.Params, 0)
	assert.EqualValues(t, c.index, -1)
	assert.Equal(t, c.Writer.(*responseWriter), &c.writermem)
}

func TestContextHandlers(t *testing.T) {
	c, _ := CreateTestContext(httptest.NewRecorder())
	assert.Nil(t, c.handlers)
	assert.Nil(t, c.handlers.Last())

	c.handlers = HandlersChain{}
	assert.NotNil(t, c.handlers)
	assert.Nil(t, c.handlers.Last())

	f := func(c *Context) {}
	g := func(c *Context) {}

	c.handlers = HandlersChain{f}
	compareFunc(t, f, c.handlers.Last())

	c.handlers = HandlersChain{f, g}
	compareFunc(t, g, c.handlers.Last())
}

// TestContextSetGet tests that a parameter is set correctly on the
// current context and can be retrieved using Get.
func TestContextSetGet(t *testing.T) {
	c, _ := CreateTestContext(httptest.NewRecorder())
	c.Set("foo", "bar")

	value, err := c.Get("foo")
	assert.Equal(t, value, "bar")
	assert.True(t, err)

	value, err = c.Get("foo2")
	assert.Nil(t, value)
	assert.False(t, err)

	assert.Equal(t, c.MustGet("foo"), "bar")
	assert.Panics(t, func() { c.MustGet("no_exist") })
}

func TestContextSetGetValues(t *testing.T) {
	c, _ := CreateTestContext(httptest.NewRecorder())
	c.Set("string", "this is a string")
	c.Set("int32", int32(-42))
	c.Set("int64", int64(42424242424242))
	c.Set("uint64", uint64(42))
	c.Set("float32", float32(4.2))
	c.Set("float64", 4.2)
	var a interface{} = 1
	c.Set("intInterface", a)

	assert.Exactly(t, c.MustGet("string").(string), "this is a string")
	assert.Exactly(t, c.MustGet("int32").(int32), int32(-42))
	assert.Exactly(t, c.MustGet("int64").(int64), int64(42424242424242))
	assert.Exactly(t, c.MustGet("uint64").(uint64), uint64(42))
	assert.Exactly(t, c.MustGet("float32").(float32), float32(4.2))
	assert.Exactly(t, c.MustGet("float64").(float64), 4.2)
	assert.Exactly(t, c.MustGet("intInterface").(int), 1)

}

func TestContextCopy(t *testing.T) {
	c, _ := CreateTestContext(httptest.NewRecorder())
	c.index = 2
	c.Request, _ = http.NewRequest("POST", "/hola", nil)
	c.handlers = HandlersChain{func(c *Context) {}}
	c.Params = Params{Param{Key: "foo", Value: "bar"}}
	c.Set("foo", "bar")

	cp := c.Copy()
	assert.Nil(t, cp.handlers)
	assert.Nil(t, cp.writermem.ResponseWriter)
	assert.Equal(t, &cp.writermem, cp.Writer.(*responseWriter))
	assert.Equal(t, cp.Request, c.Request)
	assert.Equal(t, cp.index, abortIndex)
	assert.Equal(t, cp.Keys, c.Keys)
	assert.Equal(t, cp.engine, c.engine)
	assert.Equal(t, cp.Params, c.Params)
}

func TestContextHandlerName(t *testing.T) {
	c, _ := CreateTestContext(httptest.NewRecorder())
	c.handlers = HandlersChain{func(c *Context) {}, handlerNameTest}

	assert.Regexp(t, "^(.*/vendor/)?github.com/gin-gonic/gin.handlerNameTest$", c.HandlerName())
}

func handlerNameTest(c *Context) {

}

func TestContextQuery(t *testing.T) {
	c, _ := CreateTestContext(httptest.NewRecorder())
	c.Request, _ = http.NewRequest("GET", "http://example.com/?foo=bar&page=10&id=", nil)

	value, ok := c.GetQuery("foo")
	assert.True(t, ok)
	assert.Equal(t, value, "bar")
	assert.Equal(t, c.DefaultQuery("foo", "none"), "bar")
	assert.Equal(t, c.Query("foo"), "bar")

	value, ok = c.GetQuery("page")
	assert.True(t, ok)
	assert.Equal(t, value, "10")
	assert.Equal(t, c.DefaultQuery("page", "0"), "10")
	assert.Equal(t, c.Query("page"), "10")

	value, ok = c.GetQuery("id")
	assert.True(t, ok)
	assert.Empty(t, value)
	assert.Equal(t, c.DefaultQuery("id", "nada"), "")
	assert.Empty(t, c.Query("id"))

	value, ok = c.GetQuery("NoKey")
	assert.False(t, ok)
	assert.Empty(t, value)
	assert.Equal(t, c.DefaultQuery("NoKey", "nada"), "nada")
	assert.Empty(t, c.Query("NoKey"))

	// postform should not mess
	value, ok = c.GetPostForm("page")
	assert.False(t, ok)
	assert.Empty(t, value)
	assert.Empty(t, c.PostForm("foo"))
}

func TestContextQueryAndPostForm(t *testing.T) {
	c, _ := CreateTestContext(httptest.NewRecorder())
	body := bytes.NewBufferString("foo=bar&page=11&both=&foo=second")
	c.Request, _ = http.NewRequest("POST", "/?both=GET&id=main&id=omit&array[]=first&array[]=second", body)
	c.Request.Header.Add("Content-Type", MIMEPOSTForm)

	assert.Equal(t, c.DefaultPostForm("foo", "none"), "bar")
	assert.Equal(t, c.PostForm("foo"), "bar")
	assert.Empty(t, c.Query("foo"))

	value, ok := c.GetPostForm("page")
	assert.True(t, ok)
	assert.Equal(t, value, "11")
	assert.Equal(t, c.DefaultPostForm("page", "0"), "11")
	assert.Equal(t, c.PostForm("page"), "11")
	assert.Equal(t, c.Query("page"), "")

	value, ok = c.GetPostForm("both")
	assert.True(t, ok)
	assert.Empty(t, value)
	assert.Empty(t, c.PostForm("both"))
	assert.Equal(t, c.DefaultPostForm("both", "nothing"), "")
	assert.Equal(t, c.Query("both"), "GET")

	value, ok = c.GetQuery("id")
	assert.True(t, ok)
	assert.Equal(t, value, "main")
	assert.Equal(t, c.DefaultPostForm("id", "000"), "000")
	assert.Equal(t, c.Query("id"), "main")
	assert.Empty(t, c.PostForm("id"))

	value, ok = c.GetQuery("NoKey")
	assert.False(t, ok)
	assert.Empty(t, value)
	value, ok = c.GetPostForm("NoKey")
	assert.False(t, ok)
	assert.Empty(t, value)
	assert.Equal(t, c.DefaultPostForm("NoKey", "nada"), "nada")
	assert.Equal(t, c.DefaultQuery("NoKey", "nothing"), "nothing")
	assert.Empty(t, c.PostForm("NoKey"))
	assert.Empty(t, c.Query("NoKey"))

	var obj struct {
		Foo   string   `form:"foo"`
		ID    string   `form:"id"`
		Page  int      `form:"page"`
		Both  string   `form:"both"`
		Array []string `form:"array[]"`
	}
	assert.NoError(t, c.Bind(&obj))
	assert.Equal(t, obj.Foo, "bar")
	assert.Equal(t, obj.ID, "main")
	assert.Equal(t, obj.Page, 11)
	assert.Equal(t, obj.Both, "")
	assert.Equal(t, obj.Array, []string{"first", "second"})

	values, ok := c.GetQueryArray("array[]")
	assert.True(t, ok)
	assert.Equal(t, "first", values[0])
	assert.Equal(t, "second", values[1])

	values = c.QueryArray("array[]")
	assert.Equal(t, "first", values[0])
	assert.Equal(t, "second", values[1])

	values = c.QueryArray("nokey")
	assert.Equal(t, 0, len(values))

	values = c.QueryArray("both")
	assert.Equal(t, 1, len(values))
	assert.Equal(t, "GET", values[0])
}

func TestContextPostFormMultipart(t *testing.T) {
	c, _ := CreateTestContext(httptest.NewRecorder())
	c.Request = createMultipartRequest()

	var obj struct {
		Foo      string   `form:"foo"`
		Bar      string   `form:"bar"`
		BarAsInt int      `form:"bar"`
		Array    []string `form:"array"`
		ID       string   `form:"id"`
	}
	assert.NoError(t, c.Bind(&obj))
	assert.Equal(t, obj.Foo, "bar")
	assert.Equal(t, obj.Bar, "10")
	assert.Equal(t, obj.BarAsInt, 10)
	assert.Equal(t, obj.Array, []string{"first", "second"})
	assert.Equal(t, obj.ID, "")

	value, ok := c.GetQuery("foo")
	assert.False(t, ok)
	assert.Empty(t, value)
	assert.Empty(t, c.Query("bar"))
	assert.Equal(t, c.DefaultQuery("id", "nothing"), "nothing")

	value, ok = c.GetPostForm("foo")
	assert.True(t, ok)
	assert.Equal(t, value, "bar")
	assert.Equal(t, c.PostForm("foo"), "bar")

	value, ok = c.GetPostForm("array")
	assert.True(t, ok)
	assert.Equal(t, value, "first")
	assert.Equal(t, c.PostForm("array"), "first")

	assert.Equal(t, c.DefaultPostForm("bar", "nothing"), "10")

	value, ok = c.GetPostForm("id")
	assert.True(t, ok)
	assert.Empty(t, value)
	assert.Empty(t, c.PostForm("id"))
	assert.Empty(t, c.DefaultPostForm("id", "nothing"))

	value, ok = c.GetPostForm("nokey")
	assert.False(t, ok)
	assert.Empty(t, value)
	assert.Equal(t, c.DefaultPostForm("nokey", "nothing"), "nothing")

	values, ok := c.GetPostFormArray("array")
	assert.True(t, ok)
	assert.Equal(t, "first", values[0])
	assert.Equal(t, "second", values[1])

	values = c.PostFormArray("array")
	assert.Equal(t, "first", values[0])
	assert.Equal(t, "second", values[1])

	values = c.PostFormArray("nokey")
	assert.Equal(t, 0, len(values))

	values = c.PostFormArray("foo")
	assert.Equal(t, 1, len(values))
	assert.Equal(t, "bar", values[0])
}

func TestContextSetCookie(t *testing.T) {
	c, _ := CreateTestContext(httptest.NewRecorder())
	c.SetCookie("user", "gin", 1, "/", "localhost", true, true)
	assert.Equal(t, c.Writer.Header().Get("Set-Cookie"), "user=gin; Path=/; Domain=localhost; Max-Age=1; HttpOnly; Secure")
}

func TestContextGetCookie(t *testing.T) {
	c, _ := CreateTestContext(httptest.NewRecorder())
	c.Request, _ = http.NewRequest("GET", "/get", nil)
	c.Request.Header.Set("Cookie", "user=gin")
	cookie, _ := c.Cookie("user")
	assert.Equal(t, cookie, "gin")
}

func TestContextBodyAllowedForStatus(t *testing.T) {
	assert.Equal(t, false, bodyAllowedForStatus(102))
	assert.Equal(t, false, bodyAllowedForStatus(204))
	assert.Equal(t, false, bodyAllowedForStatus(304))
	assert.Equal(t, true, bodyAllowedForStatus(500))
}

type TestPanicRender struct {
}

func (*TestPanicRender) Render(http.ResponseWriter) error {
	return errors.New("TestPanicRender")
}

func (*TestPanicRender) WriteContentType(http.ResponseWriter) {}

func TestContextRenderPanicIfErr(t *testing.T) {
	defer func() {
		r := recover()
		assert.Equal(t, "TestPanicRender", fmt.Sprint(r))
	}()
	w := httptest.NewRecorder()
	c, _ := CreateTestContext(w)

	c.Render(http.StatusOK, &TestPanicRender{})

	assert.Fail(t, "Panic not detected")
}

// Tests that the response is serialized as JSON
// and Content-Type is set to application/json
func TestContextRenderJSON(t *testing.T) {
	w := httptest.NewRecorder()
	c, _ := CreateTestContext(w)

	c.JSON(201, H{"foo": "bar"})

	assert.Equal(t, 201, w.Code)
	assert.Equal(t, "{\"foo\":\"bar\"}", w.Body.String())
	assert.Equal(t, "application/json; charset=utf-8", w.HeaderMap.Get("Content-Type"))
}

// Tests that no JSON is rendered if code is 204
func TestContextRenderNoContentJSON(t *testing.T) {
	w := httptest.NewRecorder()
	c, _ := CreateTestContext(w)

	c.JSON(204, H{"foo": "bar"})

	assert.Equal(t, 204, w.Code)
	assert.Equal(t, "", w.Body.String())
	assert.Equal(t, "application/json; charset=utf-8", w.HeaderMap.Get("Content-Type"))
}

// Tests that the response is serialized as JSON
// we change the content-type before
func TestContextRenderAPIJSON(t *testing.T) {
	w := httptest.NewRecorder()
	c, _ := CreateTestContext(w)

	c.Header("Content-Type", "application/vnd.api+json")
	c.JSON(201, H{"foo": "bar"})

	assert.Equal(t, 201, w.Code)
	assert.Equal(t, "{\"foo\":\"bar\"}", w.Body.String())
	assert.Equal(t, "application/vnd.api+json", w.HeaderMap.Get("Content-Type"))
}

// Tests that no Custom JSON is rendered if code is 204
func TestContextRenderNoContentAPIJSON(t *testing.T) {
	w := httptest.NewRecorder()
	c, _ := CreateTestContext(w)

	c.Header("Content-Type", "application/vnd.api+json")
	c.JSON(204, H{"foo": "bar"})

	assert.Equal(t, 204, w.Code)
	assert.Equal(t, "", w.Body.String())
	assert.Equal(t, w.HeaderMap.Get("Content-Type"), "application/vnd.api+json")
}

// Tests that the response is serialized as JSON
// and Content-Type is set to application/json
func TestContextRenderIndentedJSON(t *testing.T) {
	w := httptest.NewRecorder()
	c, _ := CreateTestContext(w)

	c.IndentedJSON(201, H{"foo": "bar", "bar": "foo", "nested": H{"foo": "bar"}})

	assert.Equal(t, w.Code, 201)
	assert.Equal(t, w.Body.String(), "{\n    \"bar\": \"foo\",\n    \"foo\": \"bar\",\n    \"nested\": {\n        \"foo\": \"bar\"\n    }\n}")
	assert.Equal(t, w.HeaderMap.Get("Content-Type"), "application/json; charset=utf-8")
}

// Tests that no Custom JSON is rendered if code is 204
func TestContextRenderNoContentIndentedJSON(t *testing.T) {
	w := httptest.NewRecorder()
	c, _ := CreateTestContext(w)

	c.IndentedJSON(204, H{"foo": "bar", "bar": "foo", "nested": H{"foo": "bar"}})

	assert.Equal(t, 204, w.Code)
	assert.Equal(t, "", w.Body.String())
	assert.Equal(t, w.HeaderMap.Get("Content-Type"), "application/json; charset=utf-8")
}

// Tests that the response executes the templates
// and responds with Content-Type set to text/html
func TestContextRenderHTML(t *testing.T) {
	w := httptest.NewRecorder()
	c, router := CreateTestContext(w)
	templ := template.Must(template.New("t").Parse(`Hello {{.name}}`))
	router.SetHTMLTemplate(templ)

	c.HTML(201, "t", H{"name": "alexandernyquist"})

	assert.Equal(t, w.Code, 201)
	assert.Equal(t, w.Body.String(), "Hello alexandernyquist")
	assert.Equal(t, w.HeaderMap.Get("Content-Type"), "text/html; charset=utf-8")
}

// Tests that no HTML is rendered if code is 204
func TestContextRenderNoContentHTML(t *testing.T) {
	w := httptest.NewRecorder()
	c, router := CreateTestContext(w)
	templ := template.Must(template.New("t").Parse(`Hello {{.name}}`))
	router.SetHTMLTemplate(templ)

	c.HTML(204, "t", H{"name": "alexandernyquist"})

	assert.Equal(t, 204, w.Code)
	assert.Equal(t, "", w.Body.String())
	assert.Equal(t, w.HeaderMap.Get("Content-Type"), "text/html; charset=utf-8")
}

// TestContextXML tests that the response is serialized as XML
// and Content-Type is set to application/xml
func TestContextRenderXML(t *testing.T) {
	w := httptest.NewRecorder()
	c, _ := CreateTestContext(w)

	c.XML(201, H{"foo": "bar"})

	assert.Equal(t, w.Code, 201)
	assert.Equal(t, w.Body.String(), "<map><foo>bar</foo></map>")
	assert.Equal(t, w.HeaderMap.Get("Content-Type"), "application/xml; charset=utf-8")
}

// Tests that no XML is rendered if code is 204
func TestContextRenderNoContentXML(t *testing.T) {
	w := httptest.NewRecorder()
	c, _ := CreateTestContext(w)

	c.XML(204, H{"foo": "bar"})

	assert.Equal(t, 204, w.Code)
	assert.Equal(t, "", w.Body.String())
	assert.Equal(t, w.HeaderMap.Get("Content-Type"), "application/xml; charset=utf-8")
}

// TestContextString tests that the response is returned
// with Content-Type set to text/plain
func TestContextRenderString(t *testing.T) {
	w := httptest.NewRecorder()
	c, _ := CreateTestContext(w)

	c.String(201, "test %s %d", "string", 2)

	assert.Equal(t, w.Code, 201)
	assert.Equal(t, w.Body.String(), "test string 2")
	assert.Equal(t, w.HeaderMap.Get("Content-Type"), "text/plain; charset=utf-8")
}

// Tests that no String is rendered if code is 204
func TestContextRenderNoContentString(t *testing.T) {
	w := httptest.NewRecorder()
	c, _ := CreateTestContext(w)

	c.String(204, "test %s %d", "string", 2)

	assert.Equal(t, 204, w.Code)
	assert.Equal(t, "", w.Body.String())
	assert.Equal(t, w.HeaderMap.Get("Content-Type"), "text/plain; charset=utf-8")
}

// TestContextString tests that the response is returned
// with Content-Type set to text/html
func TestContextRenderHTMLString(t *testing.T) {
	w := httptest.NewRecorder()
	c, _ := CreateTestContext(w)

	c.Header("Content-Type", "text/html; charset=utf-8")
	c.String(201, "<html>%s %d</html>", "string", 3)

	assert.Equal(t, w.Code, 201)
	assert.Equal(t, w.Body.String(), "<html>string 3</html>")
	assert.Equal(t, w.HeaderMap.Get("Content-Type"), "text/html; charset=utf-8")
}

// Tests that no HTML String is rendered if code is 204
func TestContextRenderNoContentHTMLString(t *testing.T) {
	w := httptest.NewRecorder()
	c, _ := CreateTestContext(w)

	c.Header("Content-Type", "text/html; charset=utf-8")
	c.String(204, "<html>%s %d</html>", "string", 3)

	assert.Equal(t, 204, w.Code)
	assert.Equal(t, "", w.Body.String())
	assert.Equal(t, w.HeaderMap.Get("Content-Type"), "text/html; charset=utf-8")
}

// TestContextData tests that the response can be written from `bytesting`
// with specified MIME type
func TestContextRenderData(t *testing.T) {
	w := httptest.NewRecorder()
	c, _ := CreateTestContext(w)

	c.Data(201, "text/csv", []byte(`foo,bar`))

	assert.Equal(t, w.Code, 201)
	assert.Equal(t, w.Body.String(), "foo,bar")
	assert.Equal(t, w.HeaderMap.Get("Content-Type"), "text/csv")
}

// Tests that no Custom Data is rendered if code is 204
func TestContextRenderNoContentData(t *testing.T) {
	w := httptest.NewRecorder()
	c, _ := CreateTestContext(w)

	c.Data(204, "text/csv", []byte(`foo,bar`))

	assert.Equal(t, 204, w.Code)
	assert.Equal(t, "", w.Body.String())
	assert.Equal(t, w.HeaderMap.Get("Content-Type"), "text/csv")
}

func TestContextRenderSSE(t *testing.T) {
	w := httptest.NewRecorder()
	c, _ := CreateTestContext(w)

	c.SSEvent("float", 1.5)
	c.Render(-1, sse.Event{
		Id:   "123",
		Data: "text",
	})
	c.SSEvent("chat", H{
		"foo": "bar",
		"bar": "foo",
	})

	assert.Equal(t, strings.Replace(w.Body.String(), " ", "", -1), strings.Replace("event:float\ndata:1.5\n\nid:123\ndata:text\n\nevent:chat\ndata:{\"bar\":\"foo\",\"foo\":\"bar\"}\n\n", " ", "", -1))
}

func TestContextRenderFile(t *testing.T) {
	w := httptest.NewRecorder()
	c, _ := CreateTestContext(w)

	c.Request, _ = http.NewRequest("GET", "/", nil)
	c.File("./gin.go")

	assert.Equal(t, w.Code, 200)
	assert.Contains(t, w.Body.String(), "func New() *Engine {")
	assert.Equal(t, w.HeaderMap.Get("Content-Type"), "text/plain; charset=utf-8")
}

// TestContextRenderYAML tests that the response is serialized as YAML
// and Content-Type is set to application/x-yaml
func TestContextRenderYAML(t *testing.T) {
	w := httptest.NewRecorder()
	c, _ := CreateTestContext(w)

	c.YAML(201, H{"foo": "bar"})

	assert.Equal(t, w.Code, 201)
	assert.Equal(t, w.Body.String(), "foo: bar\n")
	assert.Equal(t, w.HeaderMap.Get("Content-Type"), "application/x-yaml; charset=utf-8")
}

func TestContextHeaders(t *testing.T) {
	c, _ := CreateTestContext(httptest.NewRecorder())
	c.Header("Content-Type", "text/plain")
	c.Header("X-Custom", "value")

	assert.Equal(t, c.Writer.Header().Get("Content-Type"), "text/plain")
	assert.Equal(t, c.Writer.Header().Get("X-Custom"), "value")

	c.Header("Content-Type", "text/html")
	c.Header("X-Custom", "")

	assert.Equal(t, c.Writer.Header().Get("Content-Type"), "text/html")
	_, exist := c.Writer.Header()["X-Custom"]
	assert.False(t, exist)
}

// TODO
func TestContextRenderRedirectWithRelativePath(t *testing.T) {
	w := httptest.NewRecorder()
	c, _ := CreateTestContext(w)

	c.Request, _ = http.NewRequest("POST", "http://example.com", nil)
	assert.Panics(t, func() { c.Redirect(299, "/new_path") })
	assert.Panics(t, func() { c.Redirect(309, "/new_path") })

	c.Redirect(301, "/path")
	c.Writer.WriteHeaderNow()
	assert.Equal(t, w.Code, 301)
	assert.Equal(t, w.Header().Get("Location"), "/path")
}

func TestContextRenderRedirectWithAbsolutePath(t *testing.T) {
	w := httptest.NewRecorder()
	c, _ := CreateTestContext(w)

	c.Request, _ = http.NewRequest("POST", "http://example.com", nil)
	c.Redirect(302, "http://google.com")
	c.Writer.WriteHeaderNow()

	assert.Equal(t, w.Code, 302)
	assert.Equal(t, w.Header().Get("Location"), "http://google.com")
}

func TestContextRenderRedirectWith201(t *testing.T) {
	w := httptest.NewRecorder()
	c, _ := CreateTestContext(w)

	c.Request, _ = http.NewRequest("POST", "http://example.com", nil)
	c.Redirect(201, "/resource")
	c.Writer.WriteHeaderNow()

	assert.Equal(t, w.Code, 201)
	assert.Equal(t, w.Header().Get("Location"), "/resource")
}

func TestContextRenderRedirectAll(t *testing.T) {
	c, _ := CreateTestContext(httptest.NewRecorder())
	c.Request, _ = http.NewRequest("POST", "http://example.com", nil)
	assert.Panics(t, func() { c.Redirect(200, "/resource") })
	assert.Panics(t, func() { c.Redirect(202, "/resource") })
	assert.Panics(t, func() { c.Redirect(299, "/resource") })
	assert.Panics(t, func() { c.Redirect(309, "/resource") })
	assert.NotPanics(t, func() { c.Redirect(300, "/resource") })
	assert.NotPanics(t, func() { c.Redirect(308, "/resource") })
}

func TestContextNegotiationFormat(t *testing.T) {
	c, _ := CreateTestContext(httptest.NewRecorder())
	c.Request, _ = http.NewRequest("POST", "", nil)

	assert.Panics(t, func() { c.NegotiateFormat() })
	assert.Equal(t, c.NegotiateFormat(MIMEJSON, MIMEXML), MIMEJSON)
	assert.Equal(t, c.NegotiateFormat(MIMEHTML, MIMEJSON), MIMEHTML)
}

func TestContextNegotiationFormatWithAccept(t *testing.T) {
	c, _ := CreateTestContext(httptest.NewRecorder())
	c.Request, _ = http.NewRequest("POST", "/", nil)
	c.Request.Header.Add("Accept", "text/html,application/xhtml+xml,application/xml;q=0.9,*/*;q=0.8")

	assert.Equal(t, c.NegotiateFormat(MIMEJSON, MIMEXML), MIMEXML)
	assert.Equal(t, c.NegotiateFormat(MIMEXML, MIMEHTML), MIMEHTML)
	assert.Equal(t, c.NegotiateFormat(MIMEJSON), "")
}

func TestContextNegotiationFormatCustum(t *testing.T) {
	c, _ := CreateTestContext(httptest.NewRecorder())
	c.Request, _ = http.NewRequest("POST", "/", nil)
	c.Request.Header.Add("Accept", "text/html,application/xhtml+xml,application/xml;q=0.9,*/*;q=0.8")

	c.Accepted = nil
	c.SetAccepted(MIMEJSON, MIMEXML)

	assert.Equal(t, c.NegotiateFormat(MIMEJSON, MIMEXML), MIMEJSON)
	assert.Equal(t, c.NegotiateFormat(MIMEXML, MIMEHTML), MIMEXML)
	assert.Equal(t, c.NegotiateFormat(MIMEJSON), MIMEJSON)
}

func TestContextIsAborted(t *testing.T) {
	c, _ := CreateTestContext(httptest.NewRecorder())
	assert.False(t, c.IsAborted())

	c.Abort()
	assert.True(t, c.IsAborted())

	c.Next()
	assert.True(t, c.IsAborted())

	c.index++
	assert.True(t, c.IsAborted())
}

// TestContextData tests that the response can be written from `bytesting`
// with specified MIME type
func TestContextAbortWithStatus(t *testing.T) {
	w := httptest.NewRecorder()
	c, _ := CreateTestContext(w)

	c.index = 4
	c.AbortWithStatus(401)

	assert.Equal(t, c.index, abortIndex)
	assert.Equal(t, c.Writer.Status(), 401)
	assert.Equal(t, w.Code, 401)
	assert.True(t, c.IsAborted())
}

func TestContextAbortWithStatusJSON(t *testing.T) {
	w := httptest.NewRecorder()
	c, _ := CreateTestContext(w)
<<<<<<< HEAD

=======
	
>>>>>>> d08400d4d4a552c9521b7e5379d79b18a409694e
	c.index = 4
	type inboundJsonType struct {
		Foo string `json:"foo"`
		Bar string `json:"bar"`
	}

	in := new(inboundJsonType)
	in.Bar = "barValue"
	in.Foo = "fooValue"

	c.AbortWithStatusJSON(415, in)

	assert.Equal(t, c.index, abortIndex)
	assert.Equal(t, c.Writer.Status(), 415)
	assert.Equal(t, w.Code, 415)
	assert.True(t, c.IsAborted())

	contentType := w.Header().Get("Content-Type")
	assert.Equal(t, contentType, "application/json; charset=utf-8")

	buf := new(bytes.Buffer)
	buf.ReadFrom(w.Body)
	jsonStringBody := buf.String()
	assert.Equal(t, fmt.Sprintln(`{"foo":"fooValue","bar":"barValue"}`), jsonStringBody)
}

func TestContextError(t *testing.T) {
	c, _ := CreateTestContext(httptest.NewRecorder())
	assert.Empty(t, c.Errors)

	c.Error(errors.New("first error"))
	assert.Len(t, c.Errors, 1)
	assert.Equal(t, c.Errors.String(), "Error #01: first error\n")

	c.Error(&Error{
		Err:  errors.New("second error"),
		Meta: "some data 2",
		Type: ErrorTypePublic,
	})
	assert.Len(t, c.Errors, 2)

	assert.Equal(t, c.Errors[0].Err, errors.New("first error"))
	assert.Nil(t, c.Errors[0].Meta)
	assert.Equal(t, c.Errors[0].Type, ErrorTypePrivate)

	assert.Equal(t, c.Errors[1].Err, errors.New("second error"))
	assert.Equal(t, c.Errors[1].Meta, "some data 2")
	assert.Equal(t, c.Errors[1].Type, ErrorTypePublic)

	assert.Equal(t, c.Errors.Last(), c.Errors[1])
}

func TestContextTypedError(t *testing.T) {
	c, _ := CreateTestContext(httptest.NewRecorder())
	c.Error(errors.New("externo 0")).SetType(ErrorTypePublic)
	c.Error(errors.New("interno 0")).SetType(ErrorTypePrivate)

	for _, err := range c.Errors.ByType(ErrorTypePublic) {
		assert.Equal(t, err.Type, ErrorTypePublic)
	}
	for _, err := range c.Errors.ByType(ErrorTypePrivate) {
		assert.Equal(t, err.Type, ErrorTypePrivate)
	}
	assert.Equal(t, c.Errors.Errors(), []string{"externo 0", "interno 0"})
}

func TestContextAbortWithError(t *testing.T) {
	w := httptest.NewRecorder()
	c, _ := CreateTestContext(w)

	c.AbortWithError(401, errors.New("bad input")).SetMeta("some input")

	assert.Equal(t, w.Code, 401)
	assert.Equal(t, c.index, abortIndex)
	assert.True(t, c.IsAborted())
}

func TestContextClientIP(t *testing.T) {
	c, _ := CreateTestContext(httptest.NewRecorder())
	c.Request, _ = http.NewRequest("POST", "/", nil)

	c.Request.Header.Set("X-Real-IP", " 10.10.10.10  ")
	c.Request.Header.Set("X-Forwarded-For", "  20.20.20.20, 30.30.30.30")
	c.Request.Header.Set("X-Appengine-Remote-Addr", "50.50.50.50")
	c.Request.RemoteAddr = "  40.40.40.40:42123 "

	assert.Equal(t, "20.20.20.20", c.ClientIP())

	c.Request.Header.Del("X-Forwarded-For")
	assert.Equal(t, "10.10.10.10", c.ClientIP())

	c.Request.Header.Set("X-Forwarded-For", "30.30.30.30  ")
	assert.Equal(t, "30.30.30.30", c.ClientIP())

	c.Request.Header.Del("X-Forwarded-For")
	c.Request.Header.Del("X-Real-IP")
	c.engine.AppEngine = true
	assert.Equal(t, "50.50.50.50", c.ClientIP())

	c.Request.Header.Del("X-Appengine-Remote-Addr")
	assert.Equal(t, "40.40.40.40", c.ClientIP())

	// no port
	c.Request.RemoteAddr = "50.50.50.50"
	assert.Equal(t, "", c.ClientIP())
}

func TestContextContentType(t *testing.T) {
	c, _ := CreateTestContext(httptest.NewRecorder())
	c.Request, _ = http.NewRequest("POST", "/", nil)
	c.Request.Header.Set("Content-Type", "application/json; charset=utf-8")

	assert.Equal(t, c.ContentType(), "application/json")
}

func TestContextAutoBindJSON(t *testing.T) {
	c, _ := CreateTestContext(httptest.NewRecorder())
	c.Request, _ = http.NewRequest("POST", "/", bytes.NewBufferString("{\"foo\":\"bar\", \"bar\":\"foo\"}"))
	c.Request.Header.Add("Content-Type", MIMEJSON)

	var obj struct {
		Foo string `json:"foo"`
		Bar string `json:"bar"`
	}
	assert.NoError(t, c.Bind(&obj))
	assert.Equal(t, obj.Bar, "foo")
	assert.Equal(t, obj.Foo, "bar")
	assert.Empty(t, c.Errors)
}

func TestContextBindWithJSON(t *testing.T) {
	w := httptest.NewRecorder()
	c, _ := CreateTestContext(w)

	c.Request, _ = http.NewRequest("POST", "/", bytes.NewBufferString("{\"foo\":\"bar\", \"bar\":\"foo\"}"))
	c.Request.Header.Add("Content-Type", MIMEXML) // set fake content-type

	var obj struct {
		Foo string `json:"foo"`
		Bar string `json:"bar"`
	}
	assert.NoError(t, c.BindJSON(&obj))
	assert.Equal(t, obj.Bar, "foo")
	assert.Equal(t, obj.Foo, "bar")
	assert.Equal(t, w.Body.Len(), 0)
}

func TestContextBadAutoBind(t *testing.T) {
	w := httptest.NewRecorder()
	c, _ := CreateTestContext(w)

	c.Request, _ = http.NewRequest("POST", "http://example.com", bytes.NewBufferString("\"foo\":\"bar\", \"bar\":\"foo\"}"))
	c.Request.Header.Add("Content-Type", MIMEJSON)
	var obj struct {
		Foo string `json:"foo"`
		Bar string `json:"bar"`
	}

	assert.False(t, c.IsAborted())
	assert.Error(t, c.Bind(&obj))
	c.Writer.WriteHeaderNow()

	assert.Empty(t, obj.Bar)
	assert.Empty(t, obj.Foo)
	assert.Equal(t, w.Code, 400)
	assert.True(t, c.IsAborted())
}

func TestContextGolangContext(t *testing.T) {
	c, _ := CreateTestContext(httptest.NewRecorder())
	c.Request, _ = http.NewRequest("POST", "/", bytes.NewBufferString("{\"foo\":\"bar\", \"bar\":\"foo\"}"))
	assert.NoError(t, c.Err())
	assert.Nil(t, c.Done())
	ti, ok := c.Deadline()
	assert.Equal(t, ti, time.Time{})
	assert.False(t, ok)
	assert.Equal(t, c.Value(0), c.Request)
	assert.Nil(t, c.Value("foo"))

	c.Set("foo", "bar")
	assert.Equal(t, c.Value("foo"), "bar")
	assert.Nil(t, c.Value(1))
}

func TestWebsocketsRequired(t *testing.T) {
	// Example request from spec: https://tools.ietf.org/html/rfc6455#section-1.2
	c, _ := CreateTestContext(httptest.NewRecorder())
	c.Request, _ = http.NewRequest("GET", "/chat", nil)
	c.Request.Header.Set("Host", "server.example.com")
	c.Request.Header.Set("Upgrade", "websocket")
	c.Request.Header.Set("Connection", "Upgrade")
	c.Request.Header.Set("Sec-WebSocket-Key", "dGhlIHNhbXBsZSBub25jZQ==")
	c.Request.Header.Set("Origin", "http://example.com")
	c.Request.Header.Set("Sec-WebSocket-Protocol", "chat, superchat")
	c.Request.Header.Set("Sec-WebSocket-Version", "13")

	assert.True(t, c.IsWebsocket())

	// Normal request, no websocket required.
	c, _ = CreateTestContext(httptest.NewRecorder())
	c.Request, _ = http.NewRequest("GET", "/chat", nil)
	c.Request.Header.Set("Host", "server.example.com")

	assert.False(t, c.IsWebsocket())
}<|MERGE_RESOLUTION|>--- conflicted
+++ resolved
@@ -791,11 +791,7 @@
 func TestContextAbortWithStatusJSON(t *testing.T) {
 	w := httptest.NewRecorder()
 	c, _ := CreateTestContext(w)
-<<<<<<< HEAD
-
-=======
-	
->>>>>>> d08400d4d4a552c9521b7e5379d79b18a409694e
+
 	c.index = 4
 	type inboundJsonType struct {
 		Foo string `json:"foo"`
