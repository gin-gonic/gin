--- conflicted
+++ resolved
@@ -45,12 +45,7 @@
 var modeName atomic.Value
 
 func init() {
-<<<<<<< HEAD
-	modeName.Store(DebugMode)
-	mode := os.Getenv(ENV_GIN_MODE)
-=======
 	mode := os.Getenv(EnvGinMode)
->>>>>>> 202f8fc5
 	SetMode(mode)
 }
 
